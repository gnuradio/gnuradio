--- conflicted
+++ resolved
@@ -21,16 +21,10 @@
 # Setup the include and linker paths
 ########################################################################
 include_directories(
-<<<<<<< HEAD
-    ${GNURADIO_CORE_INCLUDE_DIRS}
+    ${GR_ATSC_INCLUDE_DIRS}
     ${GR_FILTER_INCLUDE_DIRS}
     ${GR_ANALOG_INCLUDE_DIRS}
     ${GR_FEC_INCLUDE_DIRS}
-    ${GR_ATSC_INCLUDE_DIRS}
-=======
->>>>>>> baaf2b6c
-    ${CMAKE_CURRENT_BINARY_DIR}
-    ${GR_ATSC_INCLUDE_DIRS}
     ${GNURADIO_CORE_INCLUDE_DIRS}
     ${GRUEL_INCLUDE_DIRS}
     ${Boost_INCLUDE_DIRS}
@@ -218,6 +212,9 @@
 
 set(GR_SWIG_INCLUDE_DIRS
     ${GR_ATSC_INCLUDE_DIRS}
+    ${GR_FILTER_INCLUDE_DIRS}
+    ${GR_ANALOG_INCLUDE_DIRS}
+    ${GR_FEC_INCLUDE_DIRS}
     ${GNURADIO_CORE_SWIG_INCLUDE_DIRS}
     ${GRUEL_INCLUDE_DIRS}
     ${Boost_INCLUDE_DIRS}
