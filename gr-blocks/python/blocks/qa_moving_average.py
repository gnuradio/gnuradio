#!/usr/bin/env python
#
# Copyright 2013,2017 Free Software Foundation, Inc.
#
# This file is part of GNU Radio
#
# GNU Radio is free software; you can redistribute it and/or modify
# it under the terms of the GNU General Public License as published by
# the Free Software Foundation; either version 3, or (at your option)
# any later version.
#
# GNU Radio is distributed in the hope that it will be useful,
# but WITHOUT ANY WARRANTY; without even the implied warranty of
# MERCHANTABILITY or FITNESS FOR A PARTICULAR PURPOSE.  See the
# GNU General Public License for more details.
#
# You should have received a copy of the GNU General Public License
# along with GNU Radio; see the file COPYING.  If not, write to
# the Free Software Foundation, Inc., 51 Franklin Street,
# Boston, MA 02110-1301, USA.
#

from gnuradio import gr, gr_unittest, blocks

import math, random

def make_random_complex_tuple(L, scale=1):
    result = []
    for x in range(L):
        result.append(scale*complex(2*random.random()-1,
                                    2*random.random()-1))
    return tuple(result)

def make_random_float_tuple(L, scale=1):
    result = []
    for x in range(L):
        result.append(scale*(2*random.random()-1))
    return tuple(result)

class test_moving_average(gr_unittest.TestCase):

    def setUp(self):
        self.tb = gr.top_block()

    def tearDown(self):
        self.tb = None

    # These tests will always pass and are therefore useless. 100 random numbers [-1,1) are
    # getting summed up and scaled with 0.001. Then, an assertion verifies a result near 0,
    # which is the case even if the block is malfunctioning.

    def test_01(self):
        tb = self.tb

        N = 10000
        seed = 0
        data = make_random_float_tuple(N, 1)
        expected_result = N*[0,]

        src = blocks.vector_source_f(data, False)
        op  = blocks.moving_average_ff(100, 0.001)
        dst = blocks.vector_sink_f()

        tb.connect(src, op)
        tb.connect(op, dst)
        tb.run()

        dst_data = dst.data()

        # make sure result is close to zero
        self.assertFloatTuplesAlmostEqual(expected_result, dst_data, 1)

    def test_02(self):
        tb = self.tb

        N = 10000
        seed = 0
        data = make_random_complex_tuple(N, 1)
        expected_result = N*[0,]

        src = blocks.vector_source_c(data, False)
        op  = blocks.moving_average_cc(100, 0.001)
        dst = blocks.vector_sink_c()

        tb.connect(src, op)
        tb.connect(op, dst)
        tb.run()

        dst_data = dst.data()

        # make sure result is close to zero
        self.assertComplexTuplesAlmostEqual(expected_result, dst_data, 1)

<<<<<<< HEAD
    # This tests implement own moving average to verify correct behaviour of the block

    def test_03(self):
        tb = self.tb

        N = 10000  # number of samples
        history = 100  # num of samples to average
        data = make_random_float_tuple(N, 1)  # generate random data

        #  pythonic MA filter
        data_padded = (history-1)*[0.0]+list(data)  # history  
        expected_result = []
        moving_sum = sum(data_padded[:history-1])
        for i in range(N):
            moving_sum += data_padded[i+history-1]
            expected_result.append(moving_sum)
            moving_sum -= data_padded[i]

        src = blocks.vector_source_f(data, False)
        op  = blocks.moving_average_ff(history, 1)
        dst = blocks.vector_sink_f()
        
        tb.connect(src, op)
        tb.connect(op, dst)
        tb.run()
    
        dst_data = dst.data()

        # make sure result is close to zero
        self.assertFloatTuplesAlmostEqual(expected_result, dst_data, 4)

    def test_04(self):
        tb = self.tb

        N = 10000  # number of samples
        history = 100  # num of samples to average
        data = make_random_complex_tuple(N, 1)  # generate random data

        #  pythonic MA filter
        data_padded = (history-1)*[0.0+1j*0.0]+list(data)  # history  
        expected_result = []
        moving_sum = sum(data_padded[:history-1])
        for i in range(N):
            moving_sum += data_padded[i+history-1]
            expected_result.append(moving_sum)
            moving_sum -= data_padded[i]

        src = blocks.vector_source_c(data, False)
        op  = blocks.moving_average_cc(history, 1)
        dst = blocks.vector_sink_c()
        
        tb.connect(src, op)
        tb.connect(op, dst)
        tb.run()
    
        dst_data = dst.data()

        # make sure result is close to zero
        self.assertComplexTuplesAlmostEqual(expected_result, dst_data, 4)


=======
    def test_03(self):
        tb = self.tb

        vlen = 5
        N = 10*vlen
        seed = 0
        data = make_random_float_tuple(N, 2**10)
        data = [int(d*1000) for d in data]
        src = blocks.vector_source_i(data, False)
        one_to_many = blocks.stream_to_streams(gr.sizeof_int, vlen)
        one_to_vector = blocks.stream_to_vector(gr.sizeof_int, vlen)
        many_to_vector = blocks.streams_to_vector(gr.sizeof_int, vlen)
        isolated  = [ blocks.moving_average_ii(100, 1) for i in range(vlen)]
        dut = blocks.moving_average_ii(100, 1, vlen=vlen)
        dut_dst = blocks.vector_sink_i(vlen=vlen)
        ref_dst = blocks.vector_sink_i(vlen=vlen)

        tb.connect(src, one_to_many)
        tb.connect(src, one_to_vector, dut, dut_dst)
        tb.connect(many_to_vector, ref_dst)
        for idx, single in enumerate(isolated):
            tb.connect((one_to_many,idx), single, (many_to_vector,idx))


        tb.run()

        dut_data = dut_dst.data()
        ref_data = ref_dst.data()

        # make sure result is close to zero
        self.assertTupleEqual(dut_data, ref_data)
>>>>>>> e9bca98b
if __name__ == '__main__':
    gr_unittest.run(test_moving_average, "test_moving_average.xml")<|MERGE_RESOLUTION|>--- conflicted
+++ resolved
@@ -91,37 +91,38 @@
         # make sure result is close to zero
         self.assertComplexTuplesAlmostEqual(expected_result, dst_data, 1)
 
-<<<<<<< HEAD
     # This tests implement own moving average to verify correct behaviour of the block
 
     def test_03(self):
         tb = self.tb
 
-        N = 10000  # number of samples
-        history = 100  # num of samples to average
-        data = make_random_float_tuple(N, 1)  # generate random data
+        vlen = 5
+        N = 10*vlen
+        seed = 0
+        data = make_random_float_tuple(N, 2**10)
+        data = [int(d*1000) for d in data]
+        src = blocks.vector_source_i(data, False)
+        one_to_many = blocks.stream_to_streams(gr.sizeof_int, vlen)
+        one_to_vector = blocks.stream_to_vector(gr.sizeof_int, vlen)
+        many_to_vector = blocks.streams_to_vector(gr.sizeof_int, vlen)
+        isolated  = [ blocks.moving_average_ii(100, 1) for i in range(vlen)]
+        dut = blocks.moving_average_ii(100, 1, vlen=vlen)
+        dut_dst = blocks.vector_sink_i(vlen=vlen)
+        ref_dst = blocks.vector_sink_i(vlen=vlen)
 
-        #  pythonic MA filter
-        data_padded = (history-1)*[0.0]+list(data)  # history  
-        expected_result = []
-        moving_sum = sum(data_padded[:history-1])
-        for i in range(N):
-            moving_sum += data_padded[i+history-1]
-            expected_result.append(moving_sum)
-            moving_sum -= data_padded[i]
+        tb.connect(src, one_to_many)
+        tb.connect(src, one_to_vector, dut, dut_dst)
+        tb.connect(many_to_vector, ref_dst)
+        for idx, single in enumerate(isolated):
+            tb.connect((one_to_many,idx), single, (many_to_vector,idx))
 
-        src = blocks.vector_source_f(data, False)
-        op  = blocks.moving_average_ff(history, 1)
-        dst = blocks.vector_sink_f()
-        
-        tb.connect(src, op)
-        tb.connect(op, dst)
         tb.run()
-    
-        dst_data = dst.data()
+
+        dut_data = dut_dst.data()
+        ref_data = ref_dst.data()
 
         # make sure result is close to zero
-        self.assertFloatTuplesAlmostEqual(expected_result, dst_data, 4)
+        self.assertTupleEqual(dut_data, ref_data)
 
     def test_04(self):
         tb = self.tb
@@ -152,39 +153,5 @@
         # make sure result is close to zero
         self.assertComplexTuplesAlmostEqual(expected_result, dst_data, 4)
 
-
-=======
-    def test_03(self):
-        tb = self.tb
-
-        vlen = 5
-        N = 10*vlen
-        seed = 0
-        data = make_random_float_tuple(N, 2**10)
-        data = [int(d*1000) for d in data]
-        src = blocks.vector_source_i(data, False)
-        one_to_many = blocks.stream_to_streams(gr.sizeof_int, vlen)
-        one_to_vector = blocks.stream_to_vector(gr.sizeof_int, vlen)
-        many_to_vector = blocks.streams_to_vector(gr.sizeof_int, vlen)
-        isolated  = [ blocks.moving_average_ii(100, 1) for i in range(vlen)]
-        dut = blocks.moving_average_ii(100, 1, vlen=vlen)
-        dut_dst = blocks.vector_sink_i(vlen=vlen)
-        ref_dst = blocks.vector_sink_i(vlen=vlen)
-
-        tb.connect(src, one_to_many)
-        tb.connect(src, one_to_vector, dut, dut_dst)
-        tb.connect(many_to_vector, ref_dst)
-        for idx, single in enumerate(isolated):
-            tb.connect((one_to_many,idx), single, (many_to_vector,idx))
-
-
-        tb.run()
-
-        dut_data = dut_dst.data()
-        ref_data = ref_dst.data()
-
-        # make sure result is close to zero
-        self.assertTupleEqual(dut_data, ref_data)
->>>>>>> e9bca98b
 if __name__ == '__main__':
     gr_unittest.run(test_moving_average, "test_moving_average.xml")