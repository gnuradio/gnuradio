# Copyright 2011-2012,2014,2017 Free Software Foundation, Inc.
#
# This file is part of GNU Radio
#
# GNU Radio is free software; you can redistribute it and/or modify
# it under the terms of the GNU General Public License as published by
# the Free Software Foundation; either version 3, or (at your option)
# any later version.
#
# GNU Radio is distributed in the hope that it will be useful,
# but WITHOUT ANY WARRANTY; without even the implied warranty of
# MERCHANTABILITY or FITNESS FOR A PARTICULAR PURPOSE.  See the
# GNU General Public License for more details.
#
# You should have received a copy of the GNU General Public License
# along with GNU Radio; see the file COPYING.  If not, write to
# the Free Software Foundation, Inc., 51 Franklin Street,
# Boston, MA 02110-1301, USA.

########################################################################
if(${CMAKE_SOURCE_DIR} STREQUAL ${CMAKE_BINARY_DIR})
    message(FATAL_ERROR "Prevented in-tree build. This is bad practice.")
endif(${CMAKE_SOURCE_DIR} STREQUAL ${CMAKE_BINARY_DIR})

########################################################################
# Project setup
########################################################################
# Make sure this version matches ${GR_CMAKE_MIN_VERSION} (a variable can't be
# used here).
cmake_minimum_required(VERSION 2.8.12)
project(gnuradio CXX C)
enable_testing()

# Make sure our local CMake Modules path comes first
list(INSERT CMAKE_MODULE_PATH 0 ${CMAKE_SOURCE_DIR}/cmake/Modules)

include(GrBuildTypes)

# Select the release build type by default to get optimization flags
if(NOT CMAKE_BUILD_TYPE)
   SET(CMAKE_BUILD_TYPE "Release")
   message(STATUS "Build type not specified: defaulting to release.")
endif(NOT CMAKE_BUILD_TYPE)
GR_CHECK_BUILD_TYPE(${CMAKE_BUILD_TYPE})
SET(CMAKE_BUILD_TYPE ${CMAKE_BUILD_TYPE} CACHE STRING "")
message(STATUS "Build type set to ${CMAKE_BUILD_TYPE}.")

# Set the version information here
<<<<<<< HEAD
set(VERSION_INFO_MAJOR_VERSION 3)
set(VERSION_INFO_API_COMPAT    7)
set(VERSION_INFO_MINOR_VERSION 12)
set(VERSION_INFO_MAINT_VERSION 0)
=======
SET(VERSION_INFO_MAJOR_VERSION 3)
SET(VERSION_INFO_API_COMPAT    8)
SET(VERSION_INFO_MINOR_VERSION git)
SET(VERSION_INFO_MAINT_VERSION 0)
>>>>>>> d78f7fcd
include(GrVersion) #setup version info

# Minimum dependency versions for central dependencies:
SET(GR_BOOST_MIN_VERSION "1.54")
SET(GR_SWIG_MIN_VERSION "2.0.11")
SET(GR_CMAKE_MIN_VERSION "2.8.12")
SET(GR_MAKO_MIN_VERSION "0.4.2")
SET(GR_PYTHON_MIN_VERSION "2.7")
SET(GR_PYTHON3_MIN_VERSION "3.4")
SET(GR_CPPUNIT_MIN_VERSION "1.12.1")
SET(GCC_MIN_VERSION "4.8.4")
SET(CLANG_MIN_VERSION "3.4.0")
SET(APPLECLANG_MIN_VERSION "500")

########################################################################
# Configure CMake policies
########################################################################
# This will suppress developer warnings during the cmake process that can occur
# if a newer cmake version than the minimum is used.
if(POLICY CMP0026)
    cmake_policy(SET CMP0026 OLD)
endif()
if(POLICY CMP0043)
    cmake_policy(SET CMP0043 OLD)
endif()
if(POLICY CMP0045)
    cmake_policy(SET CMP0045 OLD)
endif()
if(POLICY CMP0046)
    cmake_policy(SET CMP0046 OLD)
endif()

########################################################################
# Compiler version setup
########################################################################
# Append -O2 optimization flag for Debug builds (Not on MSVC since conflicts with RTC1 flag)
IF (NOT MSVC)
    SET(CMAKE_CXX_FLAGS_DEBUG "${CMAKE_CXX_FLAGS_DEBUG} -O2")
    SET(CMAKE_C_FLAGS_DEBUG "${CMAKE_C_FLAGS_DEBUG} -O2")
ENDIF()

# Check compiler version against our minimum
IF(CMAKE_CXX_COMPILER_ID STREQUAL "GNU")
    IF(DEFINED CMAKE_CXX_COMPILER_VERSION)
        IF(${CMAKE_CXX_COMPILER_VERSION} VERSION_LESS ${GCC_MIN_VERSION})
            MESSAGE(WARNING "\nThe compiler selected to build GNU Radio (GCC version ${CMAKE_CXX_COMPILER_VERSION} : ${CMAKE_CXX_COMPILER}) is older than that officially supported (${GCC_MIN_VERSION} minimum). This build may or not work. We highly recommend using a more recent GCC version.")
        ENDIF()
    ELSE()
        MESSAGE(WARNING "\nCannot determine the version of the compiler selected to build GNU Radio (GCC : ${CMAKE_CXX_COMPILER}). This build may or not work. We highly recommend using GCC version ${GCC_MIN_VERSION} or more recent.")
    ENDIF()
ELSEIF(CMAKE_CXX_COMPILER_ID MATCHES "Clang")
    EXECUTE_PROCESS(COMMAND
        ${CMAKE_CXX_COMPILER} -v
        RESULT_VARIABLE _res ERROR_VARIABLE _err
        ERROR_STRIP_TRAILING_WHITESPACE)
    IF(${_res} STREQUAL "0")
        # output is in error stream
        STRING(REGEX MATCH "^Apple.*" IS_APPLE ${_err})
        IF("${IS_APPLE}" STREQUAL "")
            SET(MIN_VERSION ${CLANG_MIN_VERSION})
            SET(APPLE_STR "")
            # retrieve the compiler's version from it
            STRING(REGEX MATCH "clang version [0-9.]+" CLANG_OTHER_VERSION ${_err})
            STRING(REGEX MATCH "[0-9.]+" CLANG_VERSION ${CLANG_OTHER_VERSION})
        ELSE()
            SET(MIN_VERSION ${APPLECLANG_MIN_VERSION})
            SET(APPLE_STR "Apple ")
            # retrieve the compiler's version from it
            STRING(REGEX MATCH "(clang-[0-9.]+)" CLANG_APPLE_VERSION ${_err})
            STRING(REGEX MATCH "[0-9.]+" CLANG_VERSION ${CLANG_APPLE_VERSION})
        ENDIF()
        IF(${CLANG_VERSION} VERSION_LESS "${MIN_VERSION}")
            MESSAGE(WARNING "\nThe compiler selected to build GNU Radio (${APPLE_STR}Clang version ${CLANG_VERSION} : ${CMAKE_CXX_COMPILER}) is older than that officially supported (${MIN_VERSION} minimum). This build may or not work. We highly recommend using Apple Clang version ${APPLECLANG_MIN_VERSION} or more recent, or Clang version ${CLANG_MIN_VERSION} or more recent.")
        ENDIF()
    ELSE()
        MESSAGE(WARNING "\nCannot determine the version of the compiler selected to build GNU Radio (${APPLE_STR}Clang : ${CMAKE_CXX_COMPILER}). This build may or not work. We highly recommend using Apple Clang version ${APPLECLANG_MIN_VERSION} or more recent, or Clang version ${CLANG_MIN_VERSION} or more recent.")
    ENDIF()
ELSE()
    MESSAGE(status "Skipping compiler version check.")
ENDIF()

# Configure C++ standard if not externally specified (will actually be
# set after CppUnit check below). Use the variable CMAKE_CXX_STANDARD
# since it will actually be used for this purposes starting in CMake 3.1.

SET(CMAKE_C_EXTENSIONS OFF)
SET(CMAKE_CXX_EXTENSIONS OFF)

IF(CMAKE_CXX_COMPILER_ID STREQUAL "GNU")
<<<<<<< HEAD
    SET(CMAKE_CXX_STANDARD 98)
ELSEIF(CMAKE_CXX_COMPILER_ID MATCHES "Clang")
    SET(CMAKE_CXX_STANDARD 98)
=======
    SET(CMAKE_CXX_STANDARD 11)
ELSEIF(CMAKE_CXX_COMPILER_ID STREQUAL "Clang")
    SET(CMAKE_CXX_STANDARD 11)
>>>>>>> d78f7fcd
ELSEIF(CMAKE_CXX_COMPILER_ID STREQUAL "MSVC")
    SET(CMAKE_CXX_STANDARD 11)
ELSE()
    message(warning "C++ standard could not be set because compiler is not GNU, Clang or MSVC.")
ENDIF()

IF(CMAKE_C_COMPILER_ID STREQUAL "GNU")
<<<<<<< HEAD
    SET(CMAKE_C_FLAGS "${CMAKE_C_FLAGS} -std=gnu99")
ELSEIF(CMAKE_C_COMPILER_ID MATCHES "Clang")
    SET(CMAKE_C_FLAGS "${CMAKE_C_FLAGS} -std=gnu99")
=======
    SET(CMAKE_C_STANDARD 11)
ELSEIF(CMAKE_C_COMPILER_ID STREQUAL "Clang")
    SET(CMAKE_C_STANDARD 11)
>>>>>>> d78f7fcd
ELSEIF(CMAKE_C_COMPILER_ID STREQUAL "MSVC")
    SET(CMAKE_C_STANDARD 11)
ELSE()
    message(warning "C standard could not be set because compiler is not GNU, Clang or MSVC.")
ENDIF()

# if cmake version is < 3.1, explicitly set C standard to use.
IF(${CMAKE_VERSION} VERSION_LESS "3.1")
    SET(CMAKE_C_FLAGS "${CMAKE_C_FLAGS} -std=c${CMAKE_C_STANDARD}")
    SET(CMAKE_CXX_FLAGS "${CMAKE_CXX_FLAGS} -std=c++${CMAKE_CXX_STANDARD}")
ENDIF()

########################################################################
# Environment setup
########################################################################
IF(NOT DEFINED BOOST_ROOT)
    SET(BOOST_ROOT "${CMAKE_INSTALL_PREFIX}")
ENDIF()

########################################################################
# Import executables from a native build (for cross compiling)
# http://www.vtk.org/Wiki/CMake_Cross_Compiling#Using_executables_in_the_build_created_during_the_build
########################################################################
if(IMPORT_EXECUTABLES)
    include(${IMPORT_EXECUTABLES})
endif(IMPORT_EXECUTABLES)

#set file that the native build will fill with exports
SET(EXPORT_FILE ${CMAKE_BINARY_DIR}/ImportExecutables.cmake)
file(WRITE ${EXPORT_FILE}) #blank the file (subdirs will append)

########################################################################
# Incorporate CMake function/macros overloading.
########################################################################

include(CMakeOverloads)

########################################################################
# Compiler specific setup
########################################################################
include(GrMiscUtils) #compiler flag check

if(CMAKE_COMPILER_IS_GNUCXX AND NOT WIN32)
    #http://gcc.gnu.org/wiki/Visibility
    GR_ADD_CXX_COMPILER_FLAG_IF_AVAILABLE(-fvisibility=hidden HAVE_VISIBILITY_HIDDEN)
endif()

if(CMAKE_COMPILER_IS_GNUCXX)
    GR_ADD_CXX_COMPILER_FLAG_IF_AVAILABLE(-Wsign-compare HAVE_WARN_SIGN_COMPARE)
    GR_ADD_CXX_COMPILER_FLAG_IF_AVAILABLE(-Wall HAVE_WARN_ALL)
    GR_ADD_CXX_COMPILER_FLAG_IF_AVAILABLE(-Wno-uninitialized HAVE_WARN_NO_UNINITIALIZED)
endif(CMAKE_COMPILER_IS_GNUCXX)

if(MSVC)
    include_directories(${CMAKE_SOURCE_DIR}/cmake/msvc) #missing headers
    add_definitions(-D_USE_MATH_DEFINES) #enables math constants on all supported versions of MSVC
    add_definitions(-D_WIN32_WINNT=0x0502) #Minimum version: "Windows Server 2003 with SP1, Windows XP with SP2"
    add_definitions(-DNOMINMAX) #disables stupidity and enables std::min and std::max
    add_definitions( #stop all kinds of compatibility warnings
        -D_SCL_SECURE_NO_WARNINGS
        -D_CRT_SECURE_NO_WARNINGS
        -D_CRT_SECURE_NO_DEPRECATE
        -D_CRT_NONSTDC_NO_DEPRECATE
    )
    add_definitions(-DHAVE_CONFIG_H)
    add_definitions(/MP) #build with multiple processors
    add_definitions(/bigobj) #allow for larger object files
endif(MSVC)

if(WIN32)
	add_definitions(-D_USE_MATH_DEFINES)

	if (CMAKE_SIZEOF_VOID_P EQUAL 8)
		add_definitions(-DMS_WIN64)
	endif(CMAKE_SIZEOF_VOID_P EQUAL 8)
endif(WIN32)

# Record Compiler Info for record
STRING(TOUPPER ${CMAKE_BUILD_TYPE} GRCBTU)
SET(COMPILER_INFO "")
IF(MSVC)
    IF(MSVC90)   #Visual Studio 9
        SET(cmake_c_compiler_version "Microsoft Visual Studio 9.0")
        SET(cmake_cxx_compiler_version "Microsoft Visual Studio 9.0")
    ELSEIF(MSVC10) #Visual Studio 10
        SET(cmake_c_compiler_version "Microsoft Visual Studio 10.0")
        SET(cmake_cxx_compiler_version "Microsoft Visual Studio 10.0")
    ELSEIF(MSVC11) #Visual Studio 11
        SET(cmake_c_compiler_version "Microsoft Visual Studio 11.0")
        SET(cmake_cxx_compiler_version "Microsoft Visual Studio 11.0")
    ELSEIF(MSVC12) #Visual Studio 12
        SET(cmake_c_compiler_version "Microsoft Visual Studio 12.0")
        SET(cmake_cxx_compiler_version "Microsoft Visual Studio 12.0")
    ELSEIF(MSVC14) #Visual Studio 14
        SET(cmake_c_compiler_version "Microsoft Visual Studio 14.0")
        SET(cmake_cxx_compiler_version "Microsoft Visual Studio 14.0")
    ENDIF()
ELSE()
    execute_process(COMMAND ${CMAKE_C_COMPILER} --version
            OUTPUT_VARIABLE cmake_c_compiler_version)
    execute_process(COMMAND ${CMAKE_CXX_COMPILER} --version
            OUTPUT_VARIABLE cmake_cxx_compiler_version)
ENDIF(MSVC)
SET(COMPILER_INFO "${CMAKE_C_COMPILER}:::${CMAKE_C_FLAGS_${GRCBTU}} ${CMAKE_C_FLAGS}\n${CMAKE_CXX_COMPILER}:::${CMAKE_CXX_FLAGS_${GRCBTU}} ${CMAKE_CXX_FLAGS}\n" )

# Convert to a C string to compile and display properly
string(STRIP "${cmake_c_compiler_version}" cmake_c_compiler_version)
string(STRIP "${cmake_cxx_compiler_version}" cmake_cxx_compiler_version)
string(STRIP ${COMPILER_INFO} COMPILER_INFO)
MESSAGE(STATUS "Compiler Version: ${cmake_c_compiler_version}")
MESSAGE(STATUS "Compiler Flags: ${COMPILER_INFO}")
string(REPLACE "\n" " \\n" cmake_c_compiler_version ${cmake_c_compiler_version})
string(REPLACE "\n" " \\n" cmake_cxx_compiler_version ${cmake_cxx_compiler_version})
string(REPLACE "\n" " \\n" COMPILER_INFO ${COMPILER_INFO})

########################################################################
# Install directories
########################################################################
include(GrPlatform) #define LIB_SUFFIX
SET(GR_RUNTIME_DIR     bin CACHE PATH "Path to install all binaries")
SET(GR_LIBRARY_DIR     lib${LIB_SUFFIX} CACHE PATH "Path to install libraries")
SET(GR_INCLUDE_DIR     include CACHE PATH "Path to install header files")
SET(GR_DATA_DIR        share CACHE PATH "Base location for data")
SET(GR_PKG_DATA_DIR    ${GR_DATA_DIR}/${CMAKE_PROJECT_NAME} CACHE PATH "Path to install package data")
SET(GR_DOC_DIR         ${GR_DATA_DIR}/doc CACHE PATH "Path to install documentation")
SET(GR_PKG_DOC_DIR     ${GR_DOC_DIR}/${CMAKE_PROJECT_NAME}-${DOCVER} CACHE PATH "Path to install package docs")
SET(GR_LIBEXEC_DIR     libexec CACHE PATH "Path to install libexec files")
SET(GR_PKG_LIBEXEC_DIR ${GR_LIBEXEC_DIR}/${CMAKE_PROJECT_NAME} CACHE PATH "Path to install package libexec files")
SET(GRC_BLOCKS_DIR     ${GR_PKG_DATA_DIR}/grc/blocks CACHE PATH "Path to install GRC blocks")
SET(GR_THEMES_DIR      ${GR_PKG_DATA_DIR}/themes CACHE PATH "Path to install QTGUI themes")

# Set location of config/prefs files in /etc
# Special exception if prefix is /usr so we don't make a /usr/etc.
SET(GR_CONF_DIR etc CACHE PATH "Path to install config files")
string(COMPARE EQUAL "${CMAKE_INSTALL_PREFIX}" "/usr" isusr)
if(isusr)
  SET(SYSCONFDIR "/${GR_CONF_DIR}" CACHE PATH "System configuration directory")
else(isusr)
  SET(SYSCONFDIR "${CMAKE_INSTALL_PREFIX}/${GR_CONF_DIR}" CACHE PATH "System configuration directory" FORCE)
endif(isusr)

SET(GR_PKG_CONF_DIR ${SYSCONFDIR}/${CMAKE_PROJECT_NAME}/conf.d CACHE PATH "Path to install package configs")
SET(GR_PREFSDIR     ${SYSCONFDIR}/${CMAKE_PROJECT_NAME}/conf.d CACHE PATH "Path to install preference files")

OPTION(ENABLE_PERFORMANCE_COUNTERS "Enable block performance counters" ON)
if(ENABLE_PERFORMANCE_COUNTERS)
  message(STATUS "ADDING PERF COUNTERS")
  SET(GR_PERFORMANCE_COUNTERS True)
  add_definitions(-DGR_PERFORMANCE_COUNTERS)
else(ENABLE_PERFORMANCE_COUNTERS)
  SET(GR_PERFORMANCE_COUNTERS False)
  message(STATUS "NO PERF COUNTERS")
endif(ENABLE_PERFORMANCE_COUNTERS)

OPTION(ENABLE_STATIC_LIBS "Enable building of static libraries" OFF)
message(STATUS "Building Static Libraries: ${ENABLE_STATIC_LIBS}")

########################################################################
# Variables replaced when configuring the package config files
########################################################################
file(TO_NATIVE_PATH "${CMAKE_INSTALL_PREFIX}"           prefix)
file(TO_NATIVE_PATH "\${prefix}"                        exec_prefix)
file(TO_NATIVE_PATH "\${exec_prefix}/${GR_LIBRARY_DIR}" libdir)
file(TO_NATIVE_PATH "\${prefix}/${GR_INCLUDE_DIR}"      includedir)
file(TO_NATIVE_PATH "${SYSCONFDIR}"                     SYSCONFDIR)
file(TO_NATIVE_PATH "${GR_PREFSDIR}"                    GR_PREFSDIR)

########################################################################
# On Apple only, set install name and use rpath correctly, if not already set
########################################################################
if(APPLE)
    if(NOT CMAKE_INSTALL_NAME_DIR)
        SET(CMAKE_INSTALL_NAME_DIR
            ${CMAKE_INSTALL_PREFIX}/${GR_LIBRARY_DIR} CACHE
            PATH "Library Install Name Destination Directory" FORCE)
    endif(NOT CMAKE_INSTALL_NAME_DIR)
    if(NOT CMAKE_INSTALL_RPATH)
        SET(CMAKE_INSTALL_RPATH
            ${CMAKE_INSTALL_PREFIX}/${GR_LIBRARY_DIR} CACHE
            PATH "Library Install RPath" FORCE)
    endif(NOT CMAKE_INSTALL_RPATH)
    if(NOT CMAKE_BUILD_WITH_INSTALL_RPATH)
        SET(CMAKE_BUILD_WITH_INSTALL_RPATH ON CACHE
            BOOL "Do Build Using Library Install RPath" FORCE)
    endif(NOT CMAKE_BUILD_WITH_INSTALL_RPATH)
endif(APPLE)

########################################################################
# Create uninstall target
########################################################################
configure_file(
    ${CMAKE_SOURCE_DIR}/cmake/cmake_uninstall.cmake.in
    ${CMAKE_CURRENT_BINARY_DIR}/cmake_uninstall.cmake
@ONLY)

add_custom_target(uninstall
    ${CMAKE_COMMAND} -P ${CMAKE_CURRENT_BINARY_DIR}/cmake_uninstall.cmake
)

########################################################################
# Setup Boost for global use (within this build)
########################################################################
include(GrBoost)

########################################################################
# Enable python component
########################################################################
find_package(PythonLibs ${GR_PYTHON_MIN_VERSION})
find_package(SWIG)

if(SWIG_FOUND)
    SET(SWIG_VERSION_CHECK FALSE)
    if("${SWIG_VERSION}" VERSION_EQUAL ${GR_SWIG_MIN_VERSION} OR
       "${SWIG_VERSION}" VERSION_GREATER ${GR_SWIG_MIN_VERSION})
        SET(SWIG_VERSION_CHECK TRUE)
    endif()
endif(SWIG_FOUND)

include(GrComponent)
GR_REGISTER_COMPONENT("python-support" ENABLE_PYTHON
    PYTHONLIBS_FOUND
    SWIG_FOUND
    SWIG_VERSION_CHECK
)

find_package(CppUnit ${GR_CPPUNIT_MIN_VERSION})
GR_REGISTER_COMPONENT("testing-support" ENABLE_TESTING
    CPPUNIT_FOUND
)

if(${CMAKE_BUILD_TYPE} STREQUAL "Coverage")
  include(CodeCoverage)
  setup_target_for_coverage(coverage "ctest || exit 0" coverage)
endif()


########################################################################
# Setup volk as a subproject
########################################################################
message(STATUS "")
message(STATUS "Configuring VOLK support...")

OPTION(ENABLE_INTERNAL_VOLK "Enable internal VOLK only" ON)
unSET(VOLK_FOUND)
if(NOT ENABLE_INTERNAL_VOLK)
    find_package(Volk)
    if(NOT VOLK_FOUND)
        message(STATUS "  External VOLK not found; checking internal.")
    endif()
endif()
if(NOT VOLK_FOUND)
    find_file(INTREE_VOLK_FOUND
        volk/volk_common.h
        PATHS ${CMAKE_CURRENT_SOURCE_DIR}/volk/include
        NO_DEFAULT_PATH
        NO_CMAKE_FIND_ROOT_PATH
    )

    if(NOT INTREE_VOLK_FOUND)
        message(STATUS "  VOLK submodule is not checked out.")
        message(STATUS "  To check out the VOLK submodule, use:")
        message(STATUS "    git pull --recurse-submodules=on")
        message(STATUS "    git submodule update --init")
        if(ENABLE_INTERNAL_VOLK)
            message(STATUS "  External VOLK disabled.")
        endif()
        message(STATUS "  Override with -DENABLE_INTERNAL_VOLK=ON/OFF")
        message(STATUS "")
        message(FATAL_ERROR "VOLK required but not found.")
    endif()

    add_subdirectory(volk)
    # if the above command returns, then VOLK is enabled

    include(GrComponent)
    GR_REGISTER_COMPONENT("volk" ENABLE_VOLK)

    SET(VOLK_INCLUDE_DIRS
        ${CMAKE_CURRENT_SOURCE_DIR}/volk/include
        ${CMAKE_CURRENT_BINARY_DIR}/volk/include
    )

    SET(VOLK_LIBRARIES volk)

    SET(VOLK_INSTALL_LIBRARY_DIR ${CMAKE_INSTALL_PREFIX}/lib)
    SET(VOLK_INSTALL_INCLUDE_DIR ${CMAKE_INSTALL_PREFIX}/include)
else()
    message(STATUS "  An external VOLK has been found and will be used for build.")
    SET(ENABLE_VOLK TRUE)

    get_filename_component(VOLK_INSTALL_LIBRARY_DIR "${VOLK_LIBRARIES}" DIRECTORY)
    SET(VOLK_INSTALL_INCLUDE_DIR ${VOLK_INCLUDE_DIRS})
endif(NOT VOLK_FOUND)

message(STATUS "  Override with -DENABLE_INTERNAL_VOLK=ON/OFF")

# Handle logging
find_package(Log4cpp)

########################################################################
# Distribute the README file
########################################################################
install(
    FILES README.md README.hacking CHANGELOG.md
    DESTINATION ${GR_PKG_DOC_DIR}
)

########################################################################
# The following dependency libraries are needed by all gr modules:
########################################################################
list(APPEND GR_TEST_TARGET_DEPS volk gnuradio-runtime)
list(APPEND GR_TEST_PYTHON_DIRS
    ${CMAKE_BINARY_DIR}/gnuradio-runtime/python
    ${CMAKE_SOURCE_DIR}/gnuradio-runtime/python
    ${CMAKE_BINARY_DIR}/gnuradio-runtime/swig
)

# Note that above we put the binary gnuradio-runtime/python directory
# before the source directory. This is due to a quirk with ControlPort
# and how slice generates files and names. We want the QA and
# installed code to import the same names, so we have to grab from the
# binary directory first.

########################################################################
# Add subdirectories (in order of deps)
########################################################################
add_subdirectory(docs)
add_subdirectory(gnuradio-runtime)
add_subdirectory(gr-blocks)
add_subdirectory(gr-fec)
add_subdirectory(gr-fft)
add_subdirectory(gr-filter)
add_subdirectory(gr-analog)
add_subdirectory(gr-digital)
add_subdirectory(gr-dtv)
add_subdirectory(gr-audio)
add_subdirectory(gr-comedi)
add_subdirectory(gr-channels)
add_subdirectory(gr-qtgui)
add_subdirectory(gr-trellis)
add_subdirectory(gr-uhd)
add_subdirectory(gr-utils)
add_subdirectory(gr-video-sdl)
add_subdirectory(gr-vocoder)
add_subdirectory(gr-wavelet)
add_subdirectory(gr-zeromq)
add_subdirectory(grc)

# Defining GR_CTRLPORT for gnuradio/config.h
if(ENABLE_GR_CTRLPORT)
  SET(GR_CTRLPORT True)
  add_definitions(-DGR_CTRLPORT)

  if(CTRLPORT_BACKENDS GREATER 0)
    SET(GR_RPCSERVER_ENABLED True)

    if(THRIFT_FOUND)
      SET(GR_RPCSERVER_THRIFT True)
    endif(THRIFT_FOUND)
  endif(CTRLPORT_BACKENDS GREATER 0)
endif(ENABLE_GR_CTRLPORT)

# Install our Cmake modules into $prefix/lib/cmake/gnuradio
# See "Package Configuration Files" on page:
#    http://www.cmake.org/Wiki/CMake/Tutorials/Packaging

configure_file(
  ${CMAKE_SOURCE_DIR}/cmake/Modules/GnuradioConfig.cmake.in
  ${CMAKE_BINARY_DIR}/cmake/Modules/GnuradioConfig.cmake
@ONLY)

configure_file(
  ${CMAKE_SOURCE_DIR}/cmake/Modules/GnuradioConfigVersion.cmake.in
  ${CMAKE_BINARY_DIR}/cmake/Modules/GnuradioConfigVersion.cmake
@ONLY)

SET(cmake_configs
  ${CMAKE_BINARY_DIR}/cmake/Modules/GnuradioConfig.cmake
  ${CMAKE_BINARY_DIR}/cmake/Modules/GnuradioConfigVersion.cmake
)

if(NOT CMAKE_MODULES_DIR)
  SET(CMAKE_MODULES_DIR lib${LIB_SUFFIX}/cmake)
endif(NOT CMAKE_MODULES_DIR)

# Install all other cmake files into same directory
file(GLOB cmake_others "cmake/Modules/*.cmake")
list(REMOVE_ITEM cmake_others
    "${CMAKE_SOURCE_DIR}/cmake/Modules/FindGnuradio.cmake"
)

install(
  FILES ${cmake_configs} ${cmake_others}
  DESTINATION ${CMAKE_MODULES_DIR}/gnuradio
)


########################################################################
# Print summary
########################################################################
GR_PRINT_COMPONENT_SUMMARY()
message(STATUS "Using install prefix: ${CMAKE_INSTALL_PREFIX}")
message(STATUS "Building for version: ${VERSION} / ${LIBVER}")

# Create a config.h with some definitions to export to other projects.
CONFIGURE_FILE(
  ${CMAKE_CURRENT_SOURCE_DIR}/config.h.in
  ${CMAKE_CURRENT_BINARY_DIR}/gnuradio-runtime/include/gnuradio/config.h
)

#Re-generate the constants file, now that we actually know which components will be enabled.
configure_file(
    ${CMAKE_CURRENT_SOURCE_DIR}/gnuradio-runtime/lib/constants.cc.in
    ${CMAKE_CURRENT_BINARY_DIR}/gnuradio-runtime/lib/constants.cc
    ESCAPE_QUOTES
@ONLY)

# Install config.h in include/gnuradio
install(
    FILES
    ${CMAKE_CURRENT_BINARY_DIR}/gnuradio-runtime/include/gnuradio/config.h
    DESTINATION ${GR_INCLUDE_DIR}/gnuradio
)<|MERGE_RESOLUTION|>--- conflicted
+++ resolved
@@ -1,4 +1,4 @@
-# Copyright 2011-2012,2014,2017 Free Software Foundation, Inc.
+# Copyright 2010-2018 Free Software Foundation, Inc.
 #
 # This file is part of GNU Radio
 #
@@ -46,17 +46,10 @@
 message(STATUS "Build type set to ${CMAKE_BUILD_TYPE}.")
 
 # Set the version information here
-<<<<<<< HEAD
-set(VERSION_INFO_MAJOR_VERSION 3)
-set(VERSION_INFO_API_COMPAT    7)
-set(VERSION_INFO_MINOR_VERSION 12)
-set(VERSION_INFO_MAINT_VERSION 0)
-=======
 SET(VERSION_INFO_MAJOR_VERSION 3)
 SET(VERSION_INFO_API_COMPAT    8)
 SET(VERSION_INFO_MINOR_VERSION git)
 SET(VERSION_INFO_MAINT_VERSION 0)
->>>>>>> d78f7fcd
 include(GrVersion) #setup version info
 
 # Minimum dependency versions for central dependencies:
@@ -146,15 +139,9 @@
 SET(CMAKE_CXX_EXTENSIONS OFF)
 
 IF(CMAKE_CXX_COMPILER_ID STREQUAL "GNU")
-<<<<<<< HEAD
-    SET(CMAKE_CXX_STANDARD 98)
-ELSEIF(CMAKE_CXX_COMPILER_ID MATCHES "Clang")
-    SET(CMAKE_CXX_STANDARD 98)
-=======
     SET(CMAKE_CXX_STANDARD 11)
 ELSEIF(CMAKE_CXX_COMPILER_ID STREQUAL "Clang")
     SET(CMAKE_CXX_STANDARD 11)
->>>>>>> d78f7fcd
 ELSEIF(CMAKE_CXX_COMPILER_ID STREQUAL "MSVC")
     SET(CMAKE_CXX_STANDARD 11)
 ELSE()
@@ -162,15 +149,9 @@
 ENDIF()
 
 IF(CMAKE_C_COMPILER_ID STREQUAL "GNU")
-<<<<<<< HEAD
-    SET(CMAKE_C_FLAGS "${CMAKE_C_FLAGS} -std=gnu99")
-ELSEIF(CMAKE_C_COMPILER_ID MATCHES "Clang")
-    SET(CMAKE_C_FLAGS "${CMAKE_C_FLAGS} -std=gnu99")
-=======
     SET(CMAKE_C_STANDARD 11)
 ELSEIF(CMAKE_C_COMPILER_ID STREQUAL "Clang")
     SET(CMAKE_C_STANDARD 11)
->>>>>>> d78f7fcd
 ELSEIF(CMAKE_C_COMPILER_ID STREQUAL "MSVC")
     SET(CMAKE_C_STANDARD 11)
 ELSE()
@@ -414,7 +395,7 @@
 message(STATUS "Configuring VOLK support...")
 
 OPTION(ENABLE_INTERNAL_VOLK "Enable internal VOLK only" ON)
-unSET(VOLK_FOUND)
+UNSET(VOLK_FOUND)
 if(NOT ENABLE_INTERNAL_VOLK)
     find_package(Volk)
     if(NOT VOLK_FOUND)
@@ -433,7 +414,7 @@
         message(STATUS "  VOLK submodule is not checked out.")
         message(STATUS "  To check out the VOLK submodule, use:")
         message(STATUS "    git pull --recurse-submodules=on")
-        message(STATUS "    git submodule update --init")
+        message(STATUS "    git submodule update")
         if(ENABLE_INTERNAL_VOLK)
             message(STATUS "  External VOLK disabled.")
         endif()
@@ -593,4 +574,5 @@
     FILES
     ${CMAKE_CURRENT_BINARY_DIR}/gnuradio-runtime/include/gnuradio/config.h
     DESTINATION ${GR_INCLUDE_DIR}/gnuradio
+    COMPONENT "runtime_devel"
 )