# Copyright 2011,2016 Free Software Foundation, Inc.
#
# This file is part of GNU Radio
#
# GNU Radio is free software; you can redistribute it and/or modify
# it under the terms of the GNU General Public License as published by
# the Free Software Foundation; either version 3, or (at your option)
# any later version.
#
# GNU Radio is distributed in the hope that it will be useful,
# but WITHOUT ANY WARRANTY; without even the implied warranty of
# MERCHANTABILITY or FITNESS FOR A PARTICULAR PURPOSE.  See the
# GNU General Public License for more details.
#
# You should have received a copy of the GNU General Public License
# along with GNU Radio; see the file COPYING.  If not, write to
# the Free Software Foundation, Inc., 51 Franklin Street,
# Boston, MA 02110-1301, USA.

########################################################################
# Install Examples
########################################################################
include(GrPython)

GR_PYTHON_INSTALL(
    PROGRAMS
    alaw_audio_loopback.py
    cvsd_audio_loopback.py
    g721_audio_loopback.py
    g723_24_audio_loopback.py
    g723_40_audio_loopback.py
    ulaw_audio_loopback.py
    DESTINATION ${GR_PKG_VOCODER_EXAMPLES_DIR}
<<<<<<< HEAD
    COMPONENT "vocoder_examples"
)
if(LIBCODEC2_FOUND)
  GR_PYTHON_INSTALL(
    PROGRAMS
    codec2_audio_loopback.py
    DESTINATION ${GR_PKG_VOCODER_EXAMPLES_DIR}
    COMPONENT "vocoder_examples"
    )
endif(LIBCODEC2_FOUND)
if(LIBGSM_FOUND)
  GR_PYTHON_INSTALL(
    PROGRAMS
    gsm_audio_loopback.py
    DESTINATION ${GR_PKG_VOCODER_EXAMPLES_DIR}
    COMPONENT "vocoder_examples"
    )
endif(LIBGSM_FOUND)
=======
)
>>>>>>> c7692c32
<|MERGE_RESOLUTION|>--- conflicted
+++ resolved
@@ -31,15 +31,12 @@
     g723_40_audio_loopback.py
     ulaw_audio_loopback.py
     DESTINATION ${GR_PKG_VOCODER_EXAMPLES_DIR}
-<<<<<<< HEAD
-    COMPONENT "vocoder_examples"
 )
 if(LIBCODEC2_FOUND)
   GR_PYTHON_INSTALL(
     PROGRAMS
     codec2_audio_loopback.py
     DESTINATION ${GR_PKG_VOCODER_EXAMPLES_DIR}
-    COMPONENT "vocoder_examples"
     )
 endif(LIBCODEC2_FOUND)
 if(LIBGSM_FOUND)
@@ -47,9 +44,5 @@
     PROGRAMS
     gsm_audio_loopback.py
     DESTINATION ${GR_PKG_VOCODER_EXAMPLES_DIR}
-    COMPONENT "vocoder_examples"
     )
-endif(LIBGSM_FOUND)
-=======
-)
->>>>>>> c7692c32
+endif(LIBGSM_FOUND)