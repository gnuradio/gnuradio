--- conflicted
+++ resolved
@@ -42,26 +42,10 @@
 
 ## How to install
 
-<<<<<<< HEAD
-Spire has modified the build process for GNU Radio to generate a custom debian package.
-This should be present in the Spire apt repository, if not or if you've made modifications, 
-you may need to build from source.
-=======
-How to Build GNU Radio:
-
-For more complete instructions, see the "Building GNU Radio" page in
-the GNU Radio manual (can be built or found online at
-http://gnuradio.org/doc/doxygen/build_guide.html).
-
-See these steps for a quick build guide.
-
-  (1) Ensure that you've satisfied the external dependencies. These
-      dependencies are listed in the manual's build page and are not
-      presented here to reduce duplication errors.
-
-      See the wiki at http://gnuradio.org for details.
-
->>>>>>> 620817ed
+Spire has modified the build process for GNU Radio to generate a
+custom debian package.  This should be present in the Spire apt
+repository, if not or if you've made modifications, you may need to
+build from source.
 
 ## How to Build GNU Radio from source:
 
