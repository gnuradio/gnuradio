/* -*- c++ -*- */
/*
 * Copyright 2012 Free Software Foundation, Inc.
 *
 * This file is part of GNU Radio
 *
 * GNU Radio is free software; you can redistribute it and/or modify
 * it under the terms of the GNU General Public License as published by
 * the Free Software Foundation; either version 3, or (at your option)
 * any later version.
 *
 * GNU Radio is distributed in the hope that it will be useful,
 * but WITHOUT ANY WARRANTY; without even the implied warranty of
 * MERCHANTABILITY or FITNESS FOR A PARTICULAR PURPOSE.  See the
 * GNU General Public License for more details.
 *
 * You should have received a copy of the GNU General Public License
 * along with GNU Radio; see the file COPYING.  If not, write to
 * the Free Software Foundation, Inc., 51 Franklin Street,
 * Boston, MA 02110-1301, USA.
 */

#include <DisplayPlot.h>

#include <qwt_scale_draw.h>
#include <qwt_legend.h>
#include <QColor>
#include <cmath>
#include <iostream>
#include <QDebug>

DisplayPlot::DisplayPlot(int nplots, QWidget* parent)
  : QwtPlot(parent), _nplots(nplots), _stop(false)
{
  qRegisterMetaType<QColorList>("QColorList");
  resize(parent->width(), parent->height());

  // Disable polygon clipping
#if QWT_VERSION < 0x060000
  QwtPainter::setDeviceClipping(false);
#else
  QwtPainter::setPolylineSplitting(false);
#endif

#if QWT_VERSION < 0x060000
  // We don't need the cache here
  canvas()->setPaintAttribute(QwtPlotCanvas::PaintCached, false);
  canvas()->setPaintAttribute(QwtPlotCanvas::PaintPacked, false);
#endif

  QColor default_palette_color = QColor("white");
  setPaletteColor(default_palette_color);

  _panner = new QwtPlotPanner(canvas());
  _panner->setAxisEnabled(QwtPlot::yRight, false);
  _panner->setMouseButton(Qt::MidButton);

  // emit the position of clicks on widget
  _picker = new QwtDblClickPlotPicker(canvas());

#if QWT_VERSION < 0x060000
  connect(_picker, SIGNAL(selected(const QwtDoublePoint &)),
      this, SLOT(OnPickerPointSelected(const QwtDoublePoint &)));
#else
  _picker->setStateMachine(new QwtPickerDblClickPointMachine());
  connect(_picker, SIGNAL(selected(const QPointF &)),
	  this, SLOT(OnPickerPointSelected6(const QPointF &)));
#endif

  // Configure magnify on mouse wheel
  _magnifier = new QwtPlotMagnifier(canvas());
  _magnifier->setAxisEnabled(QwtPlot::xBottom, false);

  // Avoid jumping when labels with more/less digits
  // appear/disappear when scrolling vertically

  const QFontMetrics fm(axisWidget(QwtPlot::yLeft)->font());
  QwtScaleDraw *sd = axisScaleDraw(QwtPlot::yLeft);
  sd->setMinimumExtent( fm.width("100.00") );

  QwtLegend* legendDisplay = new QwtLegend(this);
  legendDisplay->setItemMode(QwtLegend::CheckableItem);
  insertLegend(legendDisplay);

  connect(this, SIGNAL(legendChecked(QwtPlotItem *, bool)),
	  this, SLOT(LegendEntryChecked(QwtPlotItem *, bool)));
}

DisplayPlot::~DisplayPlot()
{
  // _zoomer and _panner deleted when parent deleted
}


void
DisplayPlot::setYaxis(double min, double max)
{
  setAxisScale(QwtPlot::yLeft, min, max);
  _zoomer->setZoomBase();
}

void
DisplayPlot::setXaxis(double min, double max)
{
  setAxisScale(QwtPlot::xBottom, min, max);
  _zoomer->setZoomBase();
}

void
DisplayPlot::setLineLabel(int which, QString label)
{
  _plot_curve[which]->setTitle(label);
}

QString
DisplayPlot::lineLabel(int which)
{
  return _plot_curve[which]->title().text();
}

void
<<<<<<< HEAD
DisplayPlot::setLineColor(int which, QString color)
=======
DisplayPlot::setColor(int which, QColor color)
>>>>>>> 8740eb0d
{
  if (which < _nplots) {
    // Set the color of the pen
    QPen pen(_plot_curve[which]->pen());
    pen.setColor(color);
    _plot_curve[which]->setPen(pen);
    // And set the color of the markers
#if QWT_VERSION < 0x060000
    //_plot_curve[which]->setBrush(QBrush(QColor(color)));
    _plot_curve[which]->setPen(pen);
    QwtSymbol sym = (QwtSymbol)_plot_curve[which]->symbol();
    setLineMarker(which, sym.style());
#else
    QwtSymbol *sym = (QwtSymbol*)_plot_curve[which]->symbol();
    if(sym) {
      sym->setColor(color);
      sym->setPen(pen);
      _plot_curve[which]->setSymbol(sym);
    }
#endif
  }
}

QColor
DisplayPlot::getColor(int which) const {
  // If that plot doesn't exist then return black.
  if (which < _nplots)
    return _plot_curve[which]->pen().color();
  return QColor("black");
}

// Use a preprocessor macro to create a bunch of hooks for Q_PROPERTY and hence the stylesheet.
#define SETUPLINE(i, im1) \
    void DisplayPlot::setLineColor ## i (QColor c) {setColor(im1, c);} \
    const QColor DisplayPlot::getLineColor ## i () const {return getColor(im1);} \
    void DisplayPlot::setLineWidth ## i (int width) {setLineWidth(im1, width);} \
    int DisplayPlot::getLineWidth ## i () const {return getLineWidth(im1);} \
    void DisplayPlot::setLineStyle ## i (Qt::PenStyle ps) {setLineStyle(im1, ps);} \
    const Qt::PenStyle DisplayPlot::getLineStyle ## i () const {return getLineStyle(im1);} \
    void DisplayPlot::setLineMarker ## i (QwtSymbol::Style ms) {setLineMarker(im1, ms);} \
    const QwtSymbol::Style DisplayPlot::getLineMarker ## i () const {return getLineMarker(im1);} \
    void DisplayPlot::setMarkerAlpha ## i (int alpha) {setMarkerAlpha(im1, alpha);} \
    int DisplayPlot::getMarkerAlpha ## i () const {return getMarkerAlpha(im1);}
SETUPLINE(1, 0)
SETUPLINE(2, 1)
SETUPLINE(3, 2)
SETUPLINE(4, 3)
SETUPLINE(5, 4)
SETUPLINE(6, 5)
SETUPLINE(7, 6)
SETUPLINE(8, 7)
SETUPLINE(9, 8)

void
DisplayPlot::setZoomerColor(QColor c) {
  _zoomer->setRubberBandPen(c);
  _zoomer->setTrackerPen(c);
}

QColor
DisplayPlot::getZoomerColor() const {
  return _zoomer->rubberBandPen().color();
}

void
DisplayPlot::setPaletteColor(QColor c) {
  QPalette palette;
  palette.setColor(canvas()->backgroundRole(), c);
  canvas()->setPalette(palette);
}

QColor
DisplayPlot::getPaletteColor() const {
  return canvas()->palette().color(canvas()->backgroundRole());
}

void
DisplayPlot::setAxisLabelFontSize(int axisId, int fs) {
  QwtText axis_title = QwtText(axisWidget(axisId)->title());
  QFont font = QFont(axis_title.font());
  font.setPointSize(fs);
  axis_title.setFont(font);
  axisWidget(axisId)->setTitle(axis_title);
}

int
DisplayPlot::getAxisLabelFontSize(int axisId) const {
  return axisWidget(axisId)->title().font().pointSize();
}

void
DisplayPlot::setYaxisLabelFontSize(int fs) {
  setAxisLabelFontSize(QwtPlot::yLeft, fs);
}

int
DisplayPlot::getYaxisLabelFontSize() const {
  int fs = getAxisLabelFontSize(QwtPlot::yLeft);
  return fs;
}

void
DisplayPlot::setXaxisLabelFontSize(int fs) {
  setAxisLabelFontSize(QwtPlot::xBottom, fs);
}

int
DisplayPlot::getXaxisLabelFontSize() const {
  int fs = getAxisLabelFontSize(QwtPlot::xBottom);
  return fs;
}

void
DisplayPlot::setAxesLabelFontSize(int fs) {
  setAxisLabelFontSize(QwtPlot::yLeft, fs);
  setAxisLabelFontSize(QwtPlot::xBottom, fs);
}

int
DisplayPlot::getAxesLabelFontSize() const {
  // Returns 0 if all axes do not have the same font size.
  int fs = getAxisLabelFontSize(QwtPlot::yLeft);
  if (getAxisLabelFontSize(QwtPlot::xBottom) != fs)
    return 0;
  return fs;
}

void
DisplayPlot::setLineWidth(int which, int width)
{
  if (which < _nplots) {
    // Set the new line width
    QPen pen(_plot_curve[which]->pen());
    pen.setWidth(width);
    _plot_curve[which]->setPen(pen);
    
    // Scale the marker size proportionally
#if QWT_VERSION < 0x060000
    QwtSymbol sym = (QwtSymbol)_plot_curve[which]->symbol();
    sym.setSize(7+10*log10(1.0*width), 7+10*log10(1.0*width));
    _plot_curve[which]->setSymbol(sym);
#else
    QwtSymbol *sym = (QwtSymbol*)_plot_curve[which]->symbol();
    if(sym) {
      sym->setSize(7+10*log10(1.0*width), 7+10*log10(1.0*width));
      _plot_curve[which]->setSymbol(sym);
    }
#endif
  }
}

int
DisplayPlot::getLineWidth(int which) const {
  if (which < _nplots) {
    return _plot_curve[which]->pen().width();
  } else {
    return 0;
  }
}

void
DisplayPlot::setLineStyle(int which, Qt::PenStyle style)
{
  if (which < _nplots) {
    QPen pen(_plot_curve[which]->pen());
    pen.setStyle(style);
    _plot_curve[which]->setPen(pen);
  }
}

const Qt::PenStyle
DisplayPlot::getLineStyle(int which) const
{
  if (which < _nplots) {
    return _plot_curve[which]->pen().style();
  } else {
    return Qt::SolidLine;
  }
}

void
DisplayPlot::setLineMarker(int which, QwtSymbol::Style marker)
{
  if (which < _nplots) {
#if QWT_VERSION < 0x060000
    QwtSymbol sym = (QwtSymbol)_plot_curve[which]->symbol();
    QPen pen(_plot_curve[which]->pen());
    QBrush brush(pen.color());
    sym.setStyle(marker);
    sym.setPen(pen);
    sym.setBrush(brush);
    _plot_curve[which]->setSymbol(sym);
#else
    QwtSymbol *sym = (QwtSymbol*)_plot_curve[which]->symbol();
    if(sym) {
      sym->setStyle(marker);
      _plot_curve[which]->setSymbol(sym);
    }
#endif
  }
}

const QwtSymbol::Style
DisplayPlot::getLineMarker(int which) const
{
  if(which < _nplots) {
#if QWT_VERSION < 0x060000
    QwtSymbol sym = (QwtSymbol)_plot_curve[which]->symbol();
    return sym.style();
#else
    QwtSymbol *sym = (QwtSymbol*)_plot_curve[which]->symbol();
    return sym->style();
#endif
  }
  else {
    return QwtSymbol::NoSymbol;
  }
}

void
DisplayPlot::setMarkerAlpha(int which, int alpha)
{
  if (which < _nplots) {
    // Get the pen color
    QPen pen(_plot_curve[which]->pen());
    QColor color = pen.color();
    
    // Set new alpha and update pen
    color.setAlpha(alpha);
    pen.setColor(color);
    _plot_curve[which]->setPen(pen);
    
    // And set the new color for the markers
#if QWT_VERSION < 0x060000
    QwtSymbol sym = (QwtSymbol)_plot_curve[which]->symbol();
    setLineMarker(which, sym.style());
#else
    QwtSymbol *sym = (QwtSymbol*)_plot_curve[which]->symbol();
    if(sym) {
      sym->setColor(color);
      sym->setPen(pen);
      _plot_curve[which]->setSymbol(sym);
    }
#endif
  }
}

int
DisplayPlot::getMarkerAlpha(int which) const
{
  if (which < _nplots) {
    return _plot_curve[which]->pen().color().alpha();
  } else {
    return 0;
  }
}

void
DisplayPlot::setStop(bool on)
{
  _stop = on;  
}

void
DisplayPlot::resizeSlot( QSize *s )
{
  // -10 is to spare some room for the legend and x-axis label
  resize(s->width()-10, s->height()-10);
}

void DisplayPlot::LegendEntryChecked(QwtPlotItem* plotItem, bool on)
{
  plotItem->setVisible(!on);
  replot();
}

void
DisplayPlot::OnPickerPointSelected(const QwtDoublePoint & p)
{
  QPointF point = p;
  //fprintf(stderr,"OnPickerPointSelected %f %f\n", point.x(), point.y());
  emit plotPointSelected(point);
}

void
DisplayPlot::OnPickerPointSelected6(const QPointF & p)
{
  QPointF point = p;
  //fprintf(stderr,"OnPickerPointSelected %f %f\n", point.x(), point.y());
  emit plotPointSelected(point);
}<|MERGE_RESOLUTION|>--- conflicted
+++ resolved
@@ -119,11 +119,7 @@
 }
 
 void
-<<<<<<< HEAD
 DisplayPlot::setLineColor(int which, QString color)
-=======
-DisplayPlot::setColor(int which, QColor color)
->>>>>>> 8740eb0d
 {
   if (which < _nplots) {
     // Set the color of the pen
@@ -148,7 +144,7 @@
 }
 
 QColor
-DisplayPlot::getColor(int which) const {
+DisplayPlot::getLineColor(int which) const {
   // If that plot doesn't exist then return black.
   if (which < _nplots)
     return _plot_curve[which]->pen().color();
@@ -158,7 +154,7 @@
 // Use a preprocessor macro to create a bunch of hooks for Q_PROPERTY and hence the stylesheet.
 #define SETUPLINE(i, im1) \
     void DisplayPlot::setLineColor ## i (QColor c) {setColor(im1, c);} \
-    const QColor DisplayPlot::getLineColor ## i () const {return getColor(im1);} \
+    const QColor DisplayPlot::getLineColor ## i () const {return getLineColor(im1);} \
     void DisplayPlot::setLineWidth ## i (int width) {setLineWidth(im1, width);} \
     int DisplayPlot::getLineWidth ## i () const {return getLineWidth(im1);} \
     void DisplayPlot::setLineStyle ## i (Qt::PenStyle ps) {setLineStyle(im1, ps);} \
