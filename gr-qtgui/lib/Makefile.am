--- conflicted
+++ resolved
@@ -73,18 +73,8 @@
 	spectrumdisplayform.h		\
 	timedisplayform.h		\
 	SpectrumGUIClass.h		\
-<<<<<<< HEAD
+	plot_waterfall.h		\
 	spectrumUpdateEvents.h
-=======
-	spectrumUpdateEvents.h		\
-	plot_waterfall.h		\
-	gr_qtgui_api.h			\
-	qtgui_sink_c.h			\
-	qtgui_sink_f.h			\
-	qtgui_time_sink_c.h		\
-	qtgui_time_sink_f.h		\
-	qtgui_util.h
->>>>>>> 2d5a6f86
 
 #QT_MOC_FLAGS=-DQT_SHARED -DQT_NO_DEBUG -DQT_OPENGL_LIB -DQT_GUI_LIB -DQT_CORE_LIB
 QT_MOC_FLAGS=-DQT_SHARED -DQT_NO_DEBUG -DQT_GUI_LIB -DQT_CORE_LIB
