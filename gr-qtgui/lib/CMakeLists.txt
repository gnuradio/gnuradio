# Copyright 2010-2011,2013 Free Software Foundation, Inc.
#
# This file is part of GNU Radio
#
# GNU Radio is free software; you can redistribute it and/or modify
# it under the terms of the GNU General Public License as published by
# the Free Software Foundation; either version 3, or (at your option)
# any later version.
#
# GNU Radio is distributed in the hope that it will be useful,
# but WITHOUT ANY WARRANTY; without even the implied warranty of
# MERCHANTABILITY or FITNESS FOR A PARTICULAR PURPOSE.  See the
# GNU General Public License for more details.
#
# You should have received a copy of the GNU General Public License
# along with GNU Radio; see the file COPYING.  If not, write to
# the Free Software Foundation, Inc., 51 Franklin Street,
# Boston, MA 02110-1301, USA.

########################################################################
# Setup the QT file generations stuff
########################################################################
set(qtgui_moc_hdrs
    spectrumdisplayform.h
    timedisplayform.h
    FrequencyDisplayPlot.h
    TimeDomainDisplayPlot.h
    WaterfallDisplayPlot.h
    ConstellationDisplayPlot.h
)
QT4_WRAP_CPP(qtgui_moc_srcs ${qtgui_moc_hdrs})
QT4_WRAP_UI(qtgui_ui_hdrs spectrumdisplayform.ui)

#FIXME the sources expect <foo>.ui.h, but the macros generate ui_foo.h
#avoid changing the sources by generating the header with the include
set(spectrum_ui_hdr ${CMAKE_CURRENT_BINARY_DIR}/spectrumdisplayform.ui.h)
if(NOT EXISTS ${spectrum_ui_hdr})
    file(WRITE ${spectrum_ui_hdr} "#include <ui_spectrumdisplayform.h>\n")
endif(NOT EXISTS ${spectrum_ui_hdr})

set(qtgui_srcs
    ${qtgui_moc_srcs}
    ${qtgui_ui_hdrs}
    FrequencyDisplayPlot.cc
    TimeDomainDisplayPlot.cc
    WaterfallDisplayPlot.cc
    waterfallGlobalData.cc
    ConstellationDisplayPlot.cc
    spectrumdisplayform.cc
    timedisplayform.cc
    SpectrumGUIClass.cc
    spectrumUpdateEvents.cc
    plot_waterfall.cc
    qtgui_sink_c.cc
    qtgui_sink_f.cc
    qtgui_time_sink_c.cc
    qtgui_time_sink_f.cc
    qtgui_util.cc
)

########################################################################
# Setup the include and linker paths
########################################################################
include_directories(
    ${GR_QTGUI_INCLUDE_DIRS}
    ${GNURADIO_CORE_INCLUDE_DIRS}
    ${GRUEL_INCLUDE_DIRS}
    ${QWT_INCLUDE_DIRS}
    ${QT_INCLUDE_DIRS}
    ${Boost_INCLUDE_DIRS}
    ${PYTHON_INCLUDE_DIRS}
)

<<<<<<< HEAD
include_directories(${Boost_INCLUDE_DIRS})
link_directories(${Boost_LIBRARY_DIRS})

include_directories(${LOG4CXX_INCLUDE_DIRS})
link_directories(${LOG4CXX_LIBRARY_DIRS})

include_directories(${QWT_INCLUDE_DIRS})
link_directories(${QWT_LIBRARY_DIRS})
=======
link_directories(
	${QWT_LIBRARY_DIRS}
	${Boost_LIBRARY_DIRS}
)
>>>>>>> 4c164f4c

include_directories(${PYTHON_INCLUDE_PATH}) #deprecated for dirs (cmake 2.6)

########################################################################
# Setup library
########################################################################
list(APPEND qtgui_libs
    gnuradio-core
    ${QWT_LIBRARIES}
    ${QT_LIBRARIES}
    ${PYTHON_LIBRARIES}
    ${LOG4CXX_LIBRARIES}
)

add_definitions(-DQWT_DLL) #setup QWT library linkage
add_library(gnuradio-qtgui SHARED ${qtgui_srcs})
target_link_libraries(gnuradio-qtgui ${qtgui_libs})
GR_LIBRARY_FOO(gnuradio-qtgui RUNTIME_COMPONENT "qtgui_runtime" DEVEL_COMPONENT "qtgui_devel")

########################################################################
# Install the header files
########################################################################
install(FILES
    FrequencyDisplayPlot.h
    TimeDomainDisplayPlot.h
    WaterfallDisplayPlot.h
    waterfallGlobalData.h
    ConstellationDisplayPlot.h
    plot_waterfall.h
    spectrumdisplayform.h
    timedisplayform.h
    SpectrumGUIClass.h
    spectrumUpdateEvents.h
    DESTINATION ${GR_INCLUDE_DIR}/gnuradio
    COMPONENT "qtgui_devel"
)<|MERGE_RESOLUTION|>--- conflicted
+++ resolved
@@ -67,25 +67,16 @@
     ${GRUEL_INCLUDE_DIRS}
     ${QWT_INCLUDE_DIRS}
     ${QT_INCLUDE_DIRS}
+    ${LOG4CXX_INCLUDE_DIRS}
     ${Boost_INCLUDE_DIRS}
     ${PYTHON_INCLUDE_DIRS}
 )
 
-<<<<<<< HEAD
-include_directories(${Boost_INCLUDE_DIRS})
-link_directories(${Boost_LIBRARY_DIRS})
-
-include_directories(${LOG4CXX_INCLUDE_DIRS})
-link_directories(${LOG4CXX_LIBRARY_DIRS})
-
-include_directories(${QWT_INCLUDE_DIRS})
-link_directories(${QWT_LIBRARY_DIRS})
-=======
 link_directories(
 	${QWT_LIBRARY_DIRS}
+        ${LOG4CXX_LIBRARY_DIRS}
 	${Boost_LIBRARY_DIRS}
 )
->>>>>>> 4c164f4c
 
 include_directories(${PYTHON_INCLUDE_PATH}) #deprecated for dirs (cmake 2.6)
 
