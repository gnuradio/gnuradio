--- conflicted
+++ resolved
@@ -513,21 +513,14 @@
                         <key>TX/RX</key>
                 </option>
 #if $sourk == 'source'
-<<<<<<< HEAD
                 <option>
                         <name>RX2</name>
                         <key>RX2</key>
                 </option>
-=======
-		<option>
-			<name>RX2</name>
-			<key>RX2</key>
-		</option>
 		<option>
 			<name>RX1</name>
 			<key>RX1</key>
 		</option>
->>>>>>> 1c0d7cd7
 #end if
                 <tab>RF Options</tab>
         </param>
