# Copyright 2011,2018 Free Software Foundation, Inc.
#
# This file is part of GNU Radio
#
# SPDX-License-Identifier: GPL-3.0-or-later
#

########################################################################
# Rules for generating the source and sink yml wrappers
########################################################################
include(GrPython)

macro(GEN_BLOCK_YML _generator _yml_block)
    set(generator ${CMAKE_CURRENT_SOURCE_DIR}/${_generator})
    set(yml_block ${CMAKE_CURRENT_BINARY_DIR}/${_yml_block})
    list(APPEND yml_blocks ${yml_block})
    add_custom_command(
        DEPENDS ${generator}
        OUTPUT ${yml_block}
        COMMAND ${PYTHON_EXECUTABLE} ${generator} ${yml_block})
endmacro(GEN_BLOCK_YML)

GEN_BLOCK_YML(gen_uhd_usrp_blocks.py uhd_usrp_source.block.yml)
GEN_BLOCK_YML(gen_uhd_usrp_blocks.py uhd_usrp_sink.block.yml)
GEN_BLOCK_YML(gen_rfnoc_window_block_yml.py uhd_rfnoc_window.block.yml)
GEN_BLOCK_YML(gen_rfnoc_siggen_block_yml.py uhd_rfnoc_siggen.block.yml)
GEN_BLOCK_YML(gen_rfnoc_fir_filter_block_yml.py uhd_rfnoc_fir_filter.block.yml)

add_custom_target(uhd_grc_yml_blocks ALL DEPENDS ${yml_blocks})

install(FILES ${yml_blocks} uhd_amsg_source.block.yml uhd.tree.yml
        DESTINATION ${GRC_BLOCKS_DIR})

if(ENABLE_UHD_RFNOC)
    install(
        FILES rfnoc.domain.yml
              uhd_fpga_clk.domain.yml
              uhd_fpga_ctrl.domain.yml
              uhd_fpga_data.domain.yml
              uhd_fpga_ddc.block.yml
              uhd_fpga_duc.block.yml
              uhd_fpga_fft.block.yml
              uhd_fpga_io_ctrl_port.domain.yml
              uhd_fpga_io_radio.domain.yml
              uhd_fpga_io_time_keeper.domain.yml
              uhd_fpga_radio.block.yml
              uhd_fpga_sep.block.yml
              uhd_fpga_x310.block.yml
              uhd_rfnoc_addsub.block.yml
              uhd_rfnoc_ddc.block.yml
              uhd_rfnoc_duc.block.yml
              uhd_rfnoc_fft.block.yml
              uhd_rfnoc_keep_one_in_n.block.yml
<<<<<<< HEAD
              uhd_rfnoc_moving_avg.block.yml
=======
              uhd_rfnoc_split_stream.block.yml
              uhd_rfnoc_switchboard.block.yml
>>>>>>> 09c4aa95
              uhd_rfnoc_graph.block.yml
              uhd_rfnoc_rx_radio.block.yml
              uhd_rfnoc_rx_streamer.block.yml
              uhd_rfnoc_tx_radio.block.yml
              uhd_rfnoc_tx_streamer.block.yml
        DESTINATION ${GRC_BLOCKS_DIR})
endif(ENABLE_UHD_RFNOC)<|MERGE_RESOLUTION|>--- conflicted
+++ resolved
@@ -51,12 +51,9 @@
               uhd_rfnoc_duc.block.yml
               uhd_rfnoc_fft.block.yml
               uhd_rfnoc_keep_one_in_n.block.yml
-<<<<<<< HEAD
-              uhd_rfnoc_moving_avg.block.yml
-=======
               uhd_rfnoc_split_stream.block.yml
               uhd_rfnoc_switchboard.block.yml
->>>>>>> 09c4aa95
+              uhd_rfnoc_moving_avg.block.yml
               uhd_rfnoc_graph.block.yml
               uhd_rfnoc_rx_radio.block.yml
               uhd_rfnoc_rx_streamer.block.yml
