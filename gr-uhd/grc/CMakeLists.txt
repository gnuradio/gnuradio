# Copyright 2011,2018 Free Software Foundation, Inc.
#
# This file is part of GNU Radio
#
# SPDX-License-Identifier: GPL-3.0-or-later
#

########################################################################
# Rules for generating the source and sink yml wrappers
########################################################################
include(GrPython)

macro(GEN_BLOCK_YML _generator _yml_block)
    set(generator ${CMAKE_CURRENT_SOURCE_DIR}/${_generator})
    set(yml_block ${CMAKE_CURRENT_BINARY_DIR}/${_yml_block})
    list(APPEND yml_blocks ${yml_block})
    add_custom_command(
        DEPENDS ${generator}
        OUTPUT ${yml_block}
        COMMAND ${PYTHON_EXECUTABLE} ${generator} ${yml_block})
endmacro(GEN_BLOCK_YML)

GEN_BLOCK_YML(gen_uhd_usrp_blocks.py uhd_usrp_source.block.yml)
GEN_BLOCK_YML(gen_uhd_usrp_blocks.py uhd_usrp_sink.block.yml)
GEN_BLOCK_YML(gen_rfnoc_window_block_yml.py uhd_rfnoc_window.block.yml)
GEN_BLOCK_YML(gen_rfnoc_siggen_block_yml.py uhd_rfnoc_siggen.block.yml)
GEN_BLOCK_YML(gen_rfnoc_fir_filter_block_yml.py uhd_rfnoc_fir_filter.block.yml)

add_custom_target(uhd_grc_yml_blocks ALL DEPENDS ${yml_blocks})

install(FILES ${yml_blocks} uhd_amsg_source.block.yml uhd.tree.yml
        DESTINATION ${GRC_BLOCKS_DIR})

if(ENABLE_UHD_RFNOC)
    install(
        FILES rfnoc.domain.yml
              uhd_fpga_clk.domain.yml
              uhd_fpga_ctrl.domain.yml
              uhd_fpga_data.domain.yml
              uhd_fpga_ddc.block.yml
              uhd_fpga_duc.block.yml
              uhd_fpga_fft.block.yml
              uhd_fpga_io_ctrl_port.domain.yml
              uhd_fpga_io_radio.domain.yml
              uhd_fpga_io_time_keeper.domain.yml
              uhd_fpga_radio.block.yml
              uhd_fpga_sep.block.yml
              uhd_fpga_x310.block.yml
              uhd_rfnoc_addsub.block.yml
              uhd_rfnoc_ddc.block.yml
              uhd_rfnoc_duc.block.yml
              uhd_rfnoc_fft.block.yml
              uhd_rfnoc_keep_one_in_n.block.yml
<<<<<<< HEAD
              uhd_rfnoc_switchboard.block.yml
=======
              uhd_rfnoc_split_stream.block.yml
>>>>>>> f57f42cb
              uhd_rfnoc_graph.block.yml
              uhd_rfnoc_rx_radio.block.yml
              uhd_rfnoc_rx_streamer.block.yml
              uhd_rfnoc_tx_radio.block.yml
              uhd_rfnoc_tx_streamer.block.yml
        DESTINATION ${GRC_BLOCKS_DIR})
endif(ENABLE_UHD_RFNOC)<|MERGE_RESOLUTION|>--- conflicted
+++ resolved
@@ -51,11 +51,8 @@
               uhd_rfnoc_duc.block.yml
               uhd_rfnoc_fft.block.yml
               uhd_rfnoc_keep_one_in_n.block.yml
-<<<<<<< HEAD
+              uhd_rfnoc_split_stream.block.yml
               uhd_rfnoc_switchboard.block.yml
-=======
-              uhd_rfnoc_split_stream.block.yml
->>>>>>> f57f42cb
               uhd_rfnoc_graph.block.yml
               uhd_rfnoc_rx_radio.block.yml
               uhd_rfnoc_rx_streamer.block.yml
