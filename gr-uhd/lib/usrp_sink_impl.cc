--- conflicted
+++ resolved
@@ -64,11 +64,7 @@
     usrp_sink_impl::usrp_sink_impl(const ::uhd::device_addr_t &device_addr,
                                    const ::uhd::stream_args_t &stream_args,
                                    const std::string &length_tag_name)
-<<<<<<< HEAD
       : sync_block("usrp_sink",
-=======
-      : usrp_block("gr uhd usrp sink",
->>>>>>> 1bebe592
                       args_to_io_sig(stream_args),
                       io_signature::make(0, 0, 0)),
         usrp_block_impl(device_addr, stream_args, length_tag_name),
