--- conflicted
+++ resolved
@@ -512,14 +512,7 @@
         else
           // no rx streamer -- nothing to flush
           break;
-<<<<<<< HEAD
-=======
-#else
-        _dev->get_device()->recv
-          (outputs, nbytes/_type->size, _metadata, *_type,
-           ::uhd::device::RECV_MODE_FULL_BUFF, 0.0);
-#endif
->>>>>>> a0adcd33
+
         if(_metadata.error_code == ::uhd::rx_metadata_t::ERROR_CODE_TIMEOUT)
           break;
       }
