"""
Copyright 2008-2011 Free Software Foundation, Inc.
This file is part of GNU Radio

GNU Radio Companion is free software; you can redistribute it and/or
modify it under the terms of the GNU General Public License
as published by the Free Software Foundation; either version 2
of the License, or (at your option) any later version.

GNU Radio Companion is distributed in the hope that it will be useful,
but WITHOUT ANY WARRANTY; without even the implied warranty of
MERCHANTABILITY or FITNESS FOR A PARTICULAR PURPOSE.  See the
GNU General Public License for more details.

You should have received a copy of the GNU General Public License
along with this program; if not, write to the Free Software
Foundation, Inc., 51 Franklin Street, Fifth Floor, Boston, MA  02110-1301, USA
"""

import os
from os.path import expanduser
import stat
from gnuradio import gr

_gr_prefs = gr.prefs()

# setup paths
PATH_SEP = {'/': ':', '\\': ';'}[os.path.sep]

HIER_BLOCKS_LIB_DIR = os.environ.get('GRC_HIER_PATH', expanduser('~/.grc_gnuradio'))

PREFS_FILE = os.environ.get('GRC_PREFS_PATH', expanduser('~/.gnuradio/grc.conf'))
PREFS_FILE_OLD = os.environ.get('GRC_PREFS_PATH', expanduser('~/.grc'))

BLOCKS_DIRS = filter(  # filter blank strings
    lambda x: x, PATH_SEP.join([
        os.environ.get('GRC_BLOCKS_PATH', ''),
        _gr_prefs.get_string('grc', 'local_blocks_path', ''),
        _gr_prefs.get_string('grc', 'global_blocks_path', ''),
    ]).split(PATH_SEP),
) + [HIER_BLOCKS_LIB_DIR]

# user settings
XTERM_EXECUTABLE = _gr_prefs.get_string('grc', 'xterm_executable', 'xterm')

# file creation modes
TOP_BLOCK_FILE_MODE = stat.S_IRUSR | stat.S_IWUSR | stat.S_IXUSR | stat.S_IRGRP | stat.S_IWGRP | stat.S_IXGRP | stat.S_IROTH
HIER_BLOCK_FILE_MODE = stat.S_IRUSR | stat.S_IWUSR | stat.S_IRGRP | stat.S_IWGRP | stat.S_IROTH

# data files
DATA_DIR = os.path.dirname(__file__)
FLOW_GRAPH_TEMPLATE = os.path.join(DATA_DIR, 'flow_graph.tmpl')
BLOCK_DTD = os.path.join(DATA_DIR, 'block.dtd')
DEFAULT_FLOW_GRAPH = os.path.join(DATA_DIR, 'default_flow_graph.grc')


# Updating colors. Using the standard color pallette from:
#  http://www.google.com/design/spec/style/color.html#color-color-palette
# Most are based on the main, primary color standard. Some are within
# that color's spectrum when it was deemed necessary.
GRC_COLOR_BROWN = '#795548'
GRC_COLOR_BLUE = '#2196F3'
GRC_COLOR_LIGHT_GREEN = '#8BC34A'
GRC_COLOR_GREEN = '#4CAF50'
GRC_COLOR_AMBER = '#FFC107'
GRC_COLOR_PURPLE = '#9C27B0'
GRC_COLOR_CYAN = '#00BCD4'
GRC_COLOR_GR_ORANGE = '#FF6905'
GRC_COLOR_ORANGE = '#F57C00'
GRC_COLOR_LIME = '#CDDC39'
GRC_COLOR_TEAL = '#009688'
GRC_COLOR_YELLOW = '#FFEB3B'
GRC_COLOR_PINK = '#F50057'
GRC_COLOR_LIGHT_PURPLE = '#E040FB'
GRC_COLOR_DARK_GREY = '#72706F'
GRC_COLOR_GREY = '#BDBDBD'
GRC_COLOR_WHITE = '#FFFFFF'


<<<<<<< HEAD
CORE_TYPES = ( #name, key, sizeof, color
=======
CORE_TYPES = (  # name, key, sizeof, color
>>>>>>> 26b6cf4d
    ('Complex Float 64', 'fc64', 16, GRC_COLOR_BROWN),
    ('Complex Float 32', 'fc32', 8, GRC_COLOR_BLUE),
    ('Complex Integer 64', 'sc64', 16, GRC_COLOR_LIGHT_GREEN),
    ('Complex Integer 32', 'sc32', 8, GRC_COLOR_GREEN),
    ('Complex Integer 16', 'sc16', 4, GRC_COLOR_AMBER),
    ('Complex Integer 8', 'sc8', 2, GRC_COLOR_PURPLE),
    ('Float 64', 'f64', 8, GRC_COLOR_CYAN),
    ('Float 32', 'f32', 4, GRC_COLOR_ORANGE),
    ('Integer 64', 's64', 8, GRC_COLOR_LIME),
    ('Integer 32', 's32', 4, GRC_COLOR_TEAL),
    ('Integer 16', 's16', 2, GRC_COLOR_YELLOW),
    ('Integer 8', 's8', 1, GRC_COLOR_LIGHT_PURPLE),
    ('Message Queue', 'msg', 0, GRC_COLOR_DARK_GREY),
    ('Async Message', 'message', 0, GRC_COLOR_GREY),
    ('Bus Connection', 'bus', 0, GRC_COLOR_WHITE),
    ('Wildcard', '', 0, GRC_COLOR_WHITE),
)

ALIAS_TYPES = {
    'complex' : (8, GRC_COLOR_BLUE),
    'float'   : (4, GRC_COLOR_ORANGE),
    'int'     : (4, GRC_COLOR_TEAL),
    'short'   : (2, GRC_COLOR_YELLOW),
    'byte'    : (1, GRC_COLOR_LIGHT_PURPLE),
}

TYPE_TO_COLOR = dict()
TYPE_TO_SIZEOF = dict()
for name, key, sizeof, color in CORE_TYPES:
    TYPE_TO_COLOR[key] = color
    TYPE_TO_SIZEOF[key] = sizeof
for key, (sizeof, color) in ALIAS_TYPES.iteritems():
    TYPE_TO_COLOR[key] = color
    TYPE_TO_SIZEOF[key] = sizeof

#coloring
COMPLEX_COLOR_SPEC = '#3399FF'
FLOAT_COLOR_SPEC = '#FF8C69'
INT_COLOR_SPEC = '#00FF99'
SHORT_COLOR_SPEC = '#FFFF66'
BYTE_COLOR_SPEC = '#FF66FF'
COMPLEX_VECTOR_COLOR_SPEC = '#3399AA'
FLOAT_VECTOR_COLOR_SPEC = '#CC8C69'
INT_VECTOR_COLOR_SPEC = '#00CC99'
SHORT_VECTOR_COLOR_SPEC = '#CCCC33'
BYTE_VECTOR_COLOR_SPEC = '#CC66CC'
ID_COLOR_SPEC = '#DDDDDD'
WILDCARD_COLOR_SPEC = '#FFFFFF'
MSG_COLOR_SPEC = '#777777'<|MERGE_RESOLUTION|>--- conflicted
+++ resolved
@@ -77,11 +77,7 @@
 GRC_COLOR_WHITE = '#FFFFFF'
 
 
-<<<<<<< HEAD
-CORE_TYPES = ( #name, key, sizeof, color
-=======
 CORE_TYPES = (  # name, key, sizeof, color
->>>>>>> 26b6cf4d
     ('Complex Float 64', 'fc64', 16, GRC_COLOR_BROWN),
     ('Complex Float 32', 'fc32', 8, GRC_COLOR_BLUE),
     ('Complex Integer 64', 'sc64', 16, GRC_COLOR_LIGHT_GREEN),
