--- conflicted
+++ resolved
@@ -38,31 +38,19 @@
     def __init__(self, parent):
         QtWidgets.QLineEdit.__init__(self)
         self.parent = parent
-<<<<<<< HEAD
         self.setObjectName("block_library::search_bar")
-=======
-        self.setObjectName('block_library::search_bar')
->>>>>>> a10694ad
         self.returnPressed.connect(self.on_return_pressed)
 
     def on_return_pressed(self):
         label = self.text()
         if label in self.parent._block_tree_flat:
             block_key = self.parent._block_tree_flat[label].key
-<<<<<<< HEAD
             self.parent.add_block(block_key)
             self.setText("")
             self.parent.populate_tree(self.parent._block_tree)
         else:
             log.info(f"No block named {label}")
 
-=======
-
-            self.parent.add_block(block_key)
-            self.setText("")
-        else:
-            log.info(f"No block named {label}")
->>>>>>> a10694ad
 
 def get_items(model):
     items = []
@@ -130,17 +118,10 @@
         # Expand categories with a single click
         library.clicked.connect(library.handle_clicked)
         library.selectionModel().selectionChanged.connect(library.updateDocTab)
-<<<<<<< HEAD
+        # library.headerItem().setText(0, "Blocks")
         library.doubleClicked.connect(
             lambda block: self.add_block(block.data(QtCore.Qt.UserRole))
         )
-        # library.headerItem().setText(0, "Blocks")
-=======
-        #library.headerItem().setText(0, "Blocks")
-        library.doubleClicked.connect(
-            lambda block: self.add_block(block.data(QtCore.Qt.UserRole))
-        )
->>>>>>> a10694ad
         self._library = library
 
         search_bar = BlockSearchBar(self)
