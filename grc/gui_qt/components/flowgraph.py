# Copyright 2014-2020 Free Software Foundation, Inc.
# This file is part of GNU Radio
#
# GNU Radio Companion is free software; you can redistribute it and/or
# modify it under the terms of the GNU General Public License
# as published by the Free Software Foundation; either version 2
# of the License, or (at your option) any later version.
#
# GNU Radio Companion is distributed in the hope that it will be useful,
# but WITHOUT ANY WARRANTY; without even the implied warranty of
# MERCHANTABILITY or FITNESS FOR A PARTICULAR PURPOSE.  See the
# GNU General Public License for more details.
#
# You should have received a copy of the GNU General Public License
# along with this program; if not, write to the Free Software
# Foundation, Inc., 51 Franklin Street, Fifth Floor, Boston, MA  02110-1301, USA

from __future__ import absolute_import, print_function

# Standard modules
import logging

import xml.etree.ElementTree as ET

from ast import literal_eval

# Third-party modules
import six

from qtpy import QtGui, QtCore, QtWidgets
from qtpy.QtCore import Qt

from itertools import count

# Custom modules
from .canvas.block import Block
from .canvas.port import Port
from ...core.base import Element
from .canvas.connection import ConnectionArrow, Connection
from .. import base
from ...core.FlowGraph import FlowGraph as CoreFlowgraph
from .. import Utils

# Logging
log = logging.getLogger(__name__)

DEFAULT_MAX_X = 400
DEFAULT_MAX_Y = 300


# TODO: Combine the scene and view? Maybe the scene should be the controller?
class Flowgraph(QtWidgets.QGraphicsScene, base.Component, CoreFlowgraph):
    itemMoved = QtCore.Signal([QtCore.QPointF])
    newElement = QtCore.Signal([Element])
    deleteElement = QtCore.Signal([Element])
    blockPropsChange = QtCore.Signal([Element])

    def __init__(self, view, *args, **kwargs):
        super(Flowgraph, self).__init__()
        self.setParent(view)
        self.parent = self.platform
        CoreFlowgraph.__init__(self, self.platform)
        self.isPanning = False
        self.mousePressed = False

        self.newConnection = None
        self.startPort = None
        self._elements_to_draw = []

        self.undoStack = QtWidgets.QUndoStack(self)
        self.undoAction = self.undoStack.createUndoAction(self, "Undo")
        self.redoAction = self.undoStack.createRedoAction(self, "Redo")

        self.filename = None

        self.clickPos = None

    def update(self):
        """
        Call the top level rewrite and validate.
        Call the top level create labels and shapes.
        """
        self.rewrite()
        self.validate()
        for block in self.blocks:
            block.create_shapes_and_labels()
        self.update_elements_to_draw()
        # self.create_labels()
        # self.create_shapes()

    def update_elements_to_draw(self):
        # hide_disabled_blocks = Actions.TOGGLE_HIDE_DISABLED_BLOCKS.get_active()
        hide_disabled_blocks = False
        # hide_variables = Actions.TOGGLE_HIDE_VARIABLES.get_active()
        hide_variables = False

        def draw_order(elem):
            return elem.isSelected(), elem.is_block, elem.enabled

        elements = sorted(self.get_elements(), key=draw_order)
        del self._elements_to_draw[:]

        for element in elements:
            if hide_disabled_blocks and not element.enabled:
                continue  # skip hidden disabled blocks and connections
            if hide_variables and (element.is_variable or element.is_import):
                continue  # skip hidden disabled blocks and connections
            self._elements_to_draw.append(element)

    def dragEnterEvent(self, event):
        if event.mimeData().hasUrls:
            event.setDropAction(Qt.CopyAction)
            event.accept()
        else:
            event.ignore()

    def dragMoveEvent(self, event):
        if event.mimeData().hasUrls:
            event.setDropAction(Qt.CopyAction)
            event.accept()
        else:
            event.ignore()

    def decode_data(self, bytearray):
        data = []
        item = {}
        ds = QtCore.QDataStream(bytearray)
        while not ds.atEnd():
            row = ds.readInt32()
            column = ds.readInt32()
            map_items = ds.readInt32()
            for i in range(map_items):
                key = ds.readInt32()
                value = QtCore.QVariant()
                ds >> value
                item[Qt.ItemDataRole(key)] = value
            data.append(item)
        return data

    def _get_unique_id(self, base_id=""):
        """
        Get a unique id starting with the base id.

        Args:
            base_id: the id starts with this and appends a count

        Returns:
            a unique id
        """
        block_ids = set(b.name for b in self.blocks)
        for index in count():
            block_id = "{}_{}".format(base_id, index)
            if block_id not in block_ids:
                break
        return block_id

    def dropEvent(self, event):
        QtWidgets.QGraphicsScene.dropEvent(self, event)
        if event.mimeData().hasUrls:
            data = event.mimeData()
            if data.hasFormat("application/x-qabstractitemmodeldatalist"):
                bytearray = data.data("application/x-qabstractitemmodeldatalist")
                data_items = self.decode_data(bytearray)

                # Find block in tree so that we can pull out label
                block_key = data_items[0][QtCore.Qt.UserRole].value()

                # Add block of this key at the cursor position
                cursor_pos = event.scenePos()
                pos = (cursor_pos.x(), cursor_pos.y())

                self.add_block(block_key, pos)

                event.setDropAction(Qt.CopyAction)
                event.accept()
            else:
                return QtGui.QStandardItemModel.dropMimeData(
                    self, data, action, row, column, parent
                )
        else:
            event.ignore()

    def add_block(self, block_key, pos=(0, 0)):
        block = self.platform.blocks[block_key]
<<<<<<< HEAD

        # Pull out its params (keep in mind we still havent added the dialog box that lets you change param values so this is more for show)
        params = []
        for (
            p
        ) in (
            block.parameters_data
        ):  # block.parameters_data is a list of dicts, one per param
            if "label" in p:  # for now let's just show it as long as it has a label
                key = p["label"]
                value = p.get("default", "")  # just show default value for now
=======
        # Pull out its params (keep in mind we still havent added the dialog box that lets you change param values so this is more for show)
        params = []
        for p in block.parameters_data: # block.parameters_data is a list of dicts, one per param
            if 'label' in p: # for now let's just show it as long as it has a label
                key = p['label']
                value = p.get('default', '') # just show default value for now
>>>>>>> a10694ad
                params.append((key, value))

        id = self._get_unique_id(block_key)

        # Tell the block where to show up on the canvas
<<<<<<< HEAD
        attrib = {"_coordinate": pos}

        block = self.new_block(block_key, attrib=attrib)
        block.states["coordinate"] = pos
        block.setPos(*pos)
        block.params["id"].set_value(id)
=======
        attrib = {'_coordinate': pos}
        
        block = self.new_block(block_key, attrib=attrib)
        block.states['coordinate'] = pos
        block.setPos(*pos)
        block.params['id'].set_value(id)
>>>>>>> a10694ad
        self.addItem(block)
        block.moveToTop()
        self.update()
        self.newElement.emit(block)

    def selected_blocks(self):
        blocks = []
        for item in self.selectedItems():
            if item.is_block:
                blocks.append(item)
        return blocks

    def selected_connections(self):
        conns = []
        for item in self.selectedItems():
            if item.is_connection:
                conns.append(item)
        return conns

    def delete_selected(self):
        for item in self.selectedItems():
            self.remove_element(item)

    def select_all(self):
        for block in self.blocks:
            block.setSelected(True)
        for conn in self.connections:
            conn.setSelected(True)

    def rotate_selected(self, rotation):
        """
        Rotate the selected blocks by multiples of 90 degrees.
        Args:
            rotation: the rotation in degrees
        Returns:
            true if changed, otherwise false.
        """
        selected_blocks = self.selected_blocks()
        if not any(selected_blocks):
            return False
        # initialize min and max coordinates
        min_x, min_y = max_x, max_y = selected_blocks[0].x(), selected_blocks[0].y()
        # rotate each selected block, and find min/max coordinate
        for selected_block in selected_blocks:
            selected_block.rotate(rotation)
            # update the min/max coordinate
            x, y = selected_block.x(), selected_block.y()
            min_x, min_y = min(min_x, x), min(min_y, y)
            max_x, max_y = max(max_x, x), max(max_y, y)
        # calculate center point of selected blocks
        ctr_x, ctr_y = (max_x + min_x) / 2, (max_y + min_y) / 2
        # rotate the blocks around the center point
        for selected_block in selected_blocks:
            x, y = selected_block.x(), selected_block.y()
            x, y = Utils.get_rotated_coordinate((x - ctr_x, y - ctr_y), rotation)
            selected_block.setPos(x + ctr_x, y + ctr_y)
        return True

    def mousePressEvent(self, event):
        item = self.itemAt(event.scenePos(), QtGui.QTransform())
        selected = self.selectedItems()
        self.movingThings = False
        if item:
            if item.is_block:
                self.movingThings = True
        self.clickPos = event.scenePos()
        conn_made = False
        if item:
            if item.is_port:
                if len(selected) == 1:
                    if selected[0].is_port and selected[0] != item:
                        if selected[0].is_source and item.is_sink:
                            log.debug("Created connection (click)")
                            new_con = Connection(self, selected[0], item)
                            self.add_element(new_con)
                            self.newElement.emit(new_con)
                            self.update()
                            conn_made = True
                        elif selected[0].is_sink and item.is_source:
                            log.debug("Created connection (click)")
                            new_con = Connection(self, item, selected[0])
                            self.add_element(new_con)
                            self.newElement.emit(new_con)
                            self.update()
                            conn_made = True
                if not conn_made:
                    self.startPort = item
                    if item.is_source:
                        self.newConnection = ConnectionArrow(
                            self, item.connection_point, event.scenePos()
                        )
                        self.newConnection.setPen(QtGui.QPen(1))
                        self.addItem(self.newConnection)
        if event.button() == Qt.LeftButton:
            self.mousePressed = True
            super(Flowgraph, self).mousePressEvent(event)

    def mouseMoveEvent(self, event):
        if self.newConnection:
            self.newConnection.end_point = event.scenePos()
            self.newConnection.updateLine()

        if self.mousePressed and self.isPanning:
            newPos = event.pos()
            diff = newPos - self.dragPos
            self.dragPos = newPos
            self.horizontalScrollBar().setValue(
                self.horizontalScrollBar().value() - diff.x()
            )
            self.verticalScrollBar().setValue(
                self.verticalScrollBar().value() - diff.y()
            )
            event.accept()
        else:
            itemUnderMouse = self.itemAt(
                event.pos(), QtGui.QTransform()
            )  # the 2nd arg lets you transform some items and ignore others
            if itemUnderMouse is not None:
                # ~ print itemUnderMouse
                pass

            super(Flowgraph, self).mouseMoveEvent(event)

    def mouseReleaseEvent(self, event):
        if self.newConnection:
            item = self.itemAt(event.scenePos(), QtGui.QTransform())
            if isinstance(item, Element):
                if item.is_port and item != self.startPort:
                    log.debug("Created connection (drag)")
                    new_con = Connection(self, self.startPort, item)
                    self.add_element(new_con)
                    self.newElement.emit(new_con)
                    self.update()
            self.removeItem(self.newConnection)
            self.newConnection = None
        else:
            if self.clickPos != event.scenePos():
                if self.movingThings:
                    self.itemMoved.emit(event.scenePos() - self.clickPos)
        """
        if event.button() == Qt.LeftButton:
            if event.modifiers() & Qt.ControlModifier:
                #self.setCursor(Qt.OpenHandCursor)
                pass
            else:
                self.isPanning = False
                #self.setCursor(Qt.ArrowCursor)
            self.mousePressed = False
        """
        super(Flowgraph, self).mouseReleaseEvent(event)

    def mouseDoubleClickEvent(
        self, event
    ):  # Will be used to open up dialog box of a block
        super(Flowgraph, self).mouseDoubleClickEvent(event)

    def createActions(self, actions):
        log.debug("Creating actions")

        """
        # File Actions
        actions['save'] = Action(Icons("document-save"), _("save"), self,
                                shortcut=Keys.New, statusTip=_("save-tooltip"))

        actions['clear'] = Action(Icons("document-close"), _("clear"), self,
                                         shortcut=Keys.Open, statusTip=_("clear-tooltip"))
        """

    def createMenus(self, actions, menus):
        log.debug("Creating menus")

    def createToolbars(self, actions, toolbars):
        log.debug("Creating toolbars")

    def import_data(self, data):
        super(Flowgraph, self).import_data(data)
        for block in self.blocks:
            self.addItem(block)

    def getMaxZValue(self):
        z_values = []
        for block in self.blocks:
            z_values.append(block.zValue())
        return max(z_values)

    def remove_element(self, element):
        self.removeItem(element)
        super(Flowgraph, self).remove_element(element)

    def add_element(self, element):
        super(Flowgraph, self).add_element(element)
        self.addItem(element)

    def get_extents(self):
        # show_comments = Actions.TOGGLE_SHOW_BLOCK_COMMENTS.get_active()
        show_comments = True

        def sub_extents():
            for element in self._elements_to_draw:
                yield element.get_extents()
                if element.is_block and show_comments and element.enabled:
                    yield element.get_extents_comment()

        extent = 10000000, 10000000, 0, 0
        cmps = (min, min, max, max)
        for sub_extent in sub_extents():
            extent = [cmp(xy, e_xy) for cmp, xy, e_xy in zip(cmps, extent, sub_extent)]
        return tuple(extent)

    def copy_to_clipboard(self):
        """
        Copy the selected blocks and connections into the clipboard.

        Returns:
            the clipboard
        """
        # get selected blocks
        blocks = list(self.selected_blocks())
        if not blocks:
            return None
        # calc x and y min
        x_min, y_min = blocks[0].states["coordinate"]
        for block in blocks:
            x, y = block.states["coordinate"]
            x_min = min(x, x_min)
            y_min = min(y, y_min)
        # get connections between selected blocks
        connections = list(
            filter(
                lambda c: c.source_block in blocks and c.sink_block in blocks,
                self.connections,
            )
        )
        clipboard = (
            (x_min, y_min),
            [block.export_data() for block in blocks],
            [connection.export_data() for connection in connections],
        )
        return clipboard

    def paste_from_clipboard(self, clipboard):
        """
        Paste the blocks and connections from the clipboard.

        Args:
            clipboard: the nested data of blocks, connections
        """
        self.clearSelection()
        (x_min, y_min), blocks_n, connections_n = clipboard
        """
        # recalc the position
        scroll_pane = self.drawing_area.get_parent().get_parent()
        h_adj = scroll_pane.get_hadjustment()
        v_adj = scroll_pane.get_vadjustment()
        x_off = h_adj.get_value() - x_min + h_adj.get_page_size() / 4
        y_off = v_adj.get_value() - y_min + v_adj.get_page_size() / 4

        if len(self.get_elements()) <= 1:
            x_off, y_off = 0, 0
        """
        x_off, y_off = 10, 10

        # create blocks
        pasted_blocks = {}
        for block_n in blocks_n:
            block_key = block_n.get("id")
            if block_key == "options":
                continue

            block_name = block_n.get("name")
            # Verify whether a block with this name exists before adding it
            if block_name in (blk.name for blk in self.blocks):
                block_n = block_n.copy()
                block_n["name"] = self._get_unique_id(block_name)

            block = self.new_block(block_key)
            if not block:
                continue  # unknown block was pasted (e.g. dummy block)

            block.import_data(**block_n)
            pasted_blocks[block_name] = block  # that is before any rename

            block.moveBy(x_off, y_off)
            self.addItem(block)
            block.moveToTop()
            block.setSelected(True)
            """
            while any(Utils.align_to_grid(block.states['coordinate']) == Utils.align_to_grid(other.states['coordinate'])
                      for other in self.blocks if other is not block):
                block.moveBy(Constants.CANVAS_GRID_SIZE,
                           Constants.CANVAS_GRID_SIZE)
                # shift all following blocks
                x_off += Constants.CANVAS_GRID_SIZE
                y_off += Constants.CANVAS_GRID_SIZE
            """

        # update before creating connections
        self.update()
        # create connections
        for src_block, src_port, dst_block, dst_port in connections_n:
            source = pasted_blocks[src_block].get_source(src_port)
            sink = pasted_blocks[dst_block].get_sink(dst_port)
            connection = self.connect(source, sink)
            connection.setSelected(True)


class FlowgraphView(
    QtWidgets.QGraphicsView, base.Component
):  # added base.Component so it can see platform
    def __init__(self, parent, filename=None):
        super(FlowgraphView, self).__init__()
        self.setParent(parent)
        self.setAlignment(Qt.AlignLeft | Qt.AlignTop)

        self.flowgraph = Flowgraph(self)

        self.scalefactor = 0.8
        self.scale(self.scalefactor, self.scalefactor)

        self.setSceneRect(0, 0, DEFAULT_MAX_X, DEFAULT_MAX_Y)
        if filename is not None:
            self.readFile(filename)
        else:
            self.initEmpty()

        self.setScene(self.flowgraph)
        self.fitInView(self.flowgraph.sceneRect(), QtCore.Qt.KeepAspectRatio)
        self.setBackgroundBrush(QtGui.QBrush(QtGui.QColor(25, 35, 45)))

        self.isPanning = False
        self.mousePressed = False

        self.saved = False

        self.setDragMode(self.RubberBandDrag)

        """
        QGraphicsView.__init__(self, flow_graph, parent)
        self._flow_graph = flow_graph

        self.setFrameShape(QFrame.NoFrame)
        self.setRenderHints(QPainter.Antialiasing |
                            QPainter.SmoothPixmapTransform)
        self.setAcceptDrops(True)
        self.setAlignment(Qt.AlignLeft | Qt.AlignTop)
        self.setSceneRect(0, 0, self.width(), self.height())

        self._dragged_block = None

        #ToDo: Better put this in Block()
        #self.setContextMenuPolicy(Qt.ActionsContextMenu)
        #self.addActions(parent.main_window.menuEdit.actions())
        """

    def createActions(self, actions):
        log.debug("Creating actions")

        """
        # File Actions
        actions['save'] = Action(Icons("document-save"), _("save"), self,
                                shortcut=Keys.New, statusTip=_("save-tooltip"))

        actions['clear'] = Action(Icons("document-close"), _("clear"), self,
                                         shortcut=Keys.Open, statusTip=_("clear-tooltip"))
        """

    def contextMenuEvent(self, event):
        contextMenu = self._app().MainWindow.menus["edit"]
        contextMenu.exec_(self.mapToGlobal(event.pos()))

    def createMenus(self, actions, menus):
        log.debug("Creating menus")

    def createToolbars(self, actions, toolbars):
        log.debug("Creating toolbars")

    def readFile(self, filename):
        tree = ET.parse(filename)
        root = tree.getroot()
        blocks = {}

        for xml_block in tree.findall("block"):
            attrib = {}
            params = []
            block_key = xml_block.find("key").text

            for param in xml_block.findall("param"):
                key = param.find("key").text
                value = param.find("value").text
                if key.startswith("_"):
                    attrib[key] = literal_eval(value)
                else:
                    params.append((key, value))

            # Find block in tree so that we can pull out label
            try:
                block = self.platform.blocks[block_key]

                new_block = Block(block_key, block.label, attrib, params)
                self.scene.addItem(new_block)
                self.newElement.emit(new_block)
            except:
                log.warning("Block '{}' was not found".format(block_key))

        # This part no longer works now that we are using a Scene with GraphicsItems, but I'm sure there's still some way to do it
        # bounds = self.scene.itemsBoundingRect()
        # self.setSceneRect(bounds)
        # self.fitInView(bounds)

    def initEmpty(self):
        self.setSceneRect(0, 0, DEFAULT_MAX_X, DEFAULT_MAX_Y)

    def wheelEvent(self, event):
        # TODO: Support multi touch drag and drop for scrolling through the view
        if event.modifiers() == Qt.ControlModifier:
            factor = 1.1

            if event.angleDelta().y() < 0:
                factor = 1.0 / factor

            new_scalefactor = self.scalefactor * factor

            if new_scalefactor > 0.25 and new_scalefactor < 2.5:
                self.scalefactor = new_scalefactor
                self.setTransformationAnchor(QtWidgets.QGraphicsView.NoAnchor)
                self.setResizeAnchor(QtWidgets.QGraphicsView.NoAnchor)

                oldPos = self.mapToScene(event.pos())

                self.scale(factor, factor)
                newPos = self.mapToScene(event.pos())

                delta = newPos - oldPos
                self.translate(delta.x(), delta.y())
        else:
            QtWidgets.QGraphicsView.wheelEvent(self, event)

    def mousePressEvent(self, event):
        if event.button() == Qt.LeftButton:
            self.mousePressed = True
            # This will pass the mouse move event to the scene
            super(FlowgraphView, self).mousePressEvent(event)

    def mouseMoveEvent(self, event):
        if self.mousePressed and self.isPanning:
            newPos = event.pos()
            diff = newPos - self.dragPos
            self.dragPos = newPos
            self.horizontalScrollBar().setValue(
                self.horizontalScrollBar().value() - diff.x()
            )
            self.verticalScrollBar().setValue(
                self.verticalScrollBar().value() - diff.y()
            )
            event.accept()
        else:
            # This will pass the mouse move event to the scene
            super(FlowgraphView, self).mouseMoveEvent(event)

    def mouseReleaseEvent(self, event):
        if event.button() == Qt.LeftButton:
            self.mousePressed = False
        super(FlowgraphView, self).mouseReleaseEvent(event)

    def keyPressEvent(self, event):
        super(FlowgraphView, self).keyPressEvent(event)

    def keyReleaseEvent(self, event):
        super(FlowgraphView, self).keyPressEvent(event)

    def mouseDoubleClickEvent(self, event):
        # This will pass the double click event to the scene
        super(FlowgraphView, self).mouseDoubleClickEvent(event)

    """
    def dragEnterEvent(self, event):
        key = event.mimeData().text()
        self._dragged_block = self._flow_graph.add_new_block(
            str(key), self.mapToScene(event.pos()))
        event.accept()

    def dragMoveEvent(self, event):
        if self._dragged_block:
            self._dragged_block.setPos(self.mapToScene(event.pos()))
            event.accept()
        else:
            event.ignore()

    def dragLeaveEvent(self, event):
        if self._dragged_block:
            self._flow_graph.remove_element(self._dragged_block)
            self._flow_graph.removeItem(self._dragged_block)

    def dropEvent(self, event):
        self._dragged_block = None
        event.accept()
    """<|MERGE_RESOLUTION|>--- conflicted
+++ resolved
@@ -182,8 +182,6 @@
 
     def add_block(self, block_key, pos=(0, 0)):
         block = self.platform.blocks[block_key]
-<<<<<<< HEAD
-
         # Pull out its params (keep in mind we still havent added the dialog box that lets you change param values so this is more for show)
         params = []
         for (
@@ -194,34 +192,17 @@
             if "label" in p:  # for now let's just show it as long as it has a label
                 key = p["label"]
                 value = p.get("default", "")  # just show default value for now
-=======
-        # Pull out its params (keep in mind we still havent added the dialog box that lets you change param values so this is more for show)
-        params = []
-        for p in block.parameters_data: # block.parameters_data is a list of dicts, one per param
-            if 'label' in p: # for now let's just show it as long as it has a label
-                key = p['label']
-                value = p.get('default', '') # just show default value for now
->>>>>>> a10694ad
                 params.append((key, value))
 
         id = self._get_unique_id(block_key)
 
         # Tell the block where to show up on the canvas
-<<<<<<< HEAD
         attrib = {"_coordinate": pos}
 
         block = self.new_block(block_key, attrib=attrib)
         block.states["coordinate"] = pos
         block.setPos(*pos)
         block.params["id"].set_value(id)
-=======
-        attrib = {'_coordinate': pos}
-        
-        block = self.new_block(block_key, attrib=attrib)
-        block.states['coordinate'] = pos
-        block.setPos(*pos)
-        block.params['id'].set_value(id)
->>>>>>> a10694ad
         self.addItem(block)
         block.moveToTop()
         self.update()
