--- conflicted
+++ resolved
@@ -67,33 +67,20 @@
         self._block_dtd = Constants.BLOCK_DTD
         self._default_flow_graph = Constants.DEFAULT_FLOW_GRAPH
 
-<<<<<<< HEAD
         self.blocks = {}
         self._blocks_n = {}
-        self._category_trees_n = []
-=======
-        # Create a dummy flow graph for the blocks
-        self._flow_graph = Element(self)
-        self._flow_graph.connections = []
-
-        self.blocks = odict()
-        self._blocks_n = odict()
         self._block_categories = {}
->>>>>>> 6fb0ff27
         self.domains = {}
         self.connection_templates = {}
 
         self._auto_hier_block_generate_chain = set()
 
-<<<<<<< HEAD
         # Create a dummy flow graph for the blocks
         self._flow_graph = Element.__new__(FlowGraph)
         Element.__init__(self._flow_graph, self)
         self._flow_graph.connections = []
-        self.load_blocks()
-=======
+
         self.build_block_library()
->>>>>>> 6fb0ff27
 
     def __str__(self):
         return 'Platform - {}({})'.format(self.config.key, self.config.name)
@@ -158,11 +145,7 @@
         # Reset
         self.blocks.clear()
         self._blocks_n.clear()
-<<<<<<< HEAD
-        del self._category_trees_n[:]
-=======
         self._block_categories.clear()
->>>>>>> 6fb0ff27
         self.domains.clear()
         self.connection_templates.clear()
         ParseXML.xml_failures.clear()
@@ -180,11 +163,10 @@
                 # print >> sys.stderr, 'Warning: Block validation failed:\n\t%s\n\tIgnoring: %s' % (e, xml_file)
                 pass
             except Exception as e:
-                raise
                 print('Warning: XML parsing failed:\n\t%r\n\tIgnoring: %s' % (e, xml_file), file=sys.stderr)
 
         # Add blocks to block tree
-        for key, block in self.blocks.iteritems():
+        for key, block in six.iteritems(self.blocks):
             category = self._block_categories.get(key, block.category)
             # Blocks with empty categories are hidden
             if not category:
@@ -233,24 +215,19 @@
     def load_category_tree_xml(self, xml_file):
         """Validate and parse category tree file and add it to list"""
         ParseXML.validate_dtd(xml_file, Constants.BLOCK_TREE_DTD)
-<<<<<<< HEAD
-        n = ParseXML.from_file(xml_file).get('cat', {})
-        self._category_trees_n.append(n)
-=======
         xml = ParseXML.from_file(xml_file)
         path = []
 
         def load_category(cat_n):
-            path.append(cat_n.find('name').strip())
-            for block_key in cat_n.findall('block'):
+            path.append(cat_n.get('name').strip())
+            for block_key in cat_n.get('block', []):
                 if block_key not in self._block_categories:
                     self._block_categories[block_key] = list(path)
-            for sub_cat_n in cat_n.findall('cat'):
+            for sub_cat_n in cat_n.get('cat', []):
                 load_category(sub_cat_n)
             path.pop()
 
-        load_category(xml.find('cat'))
->>>>>>> 6fb0ff27
+        load_category(xml.get('cat', {}))
 
     def load_domain_xml(self, xml_file):
         """Load a domain properties and connection templates from XML"""
@@ -295,47 +272,6 @@
             else:
                 self.connection_templates[key] = connection_n.get('make') or ''
 
-<<<<<<< HEAD
-    def load_block_tree(self, block_tree):
-        """
-        Load a block tree with categories and blocks.
-        Step 1: Load all blocks from the xml specification.
-        Step 2: Load blocks with builtin category specifications.
-
-        Args:
-            block_tree: the block tree object
-        """
-        # Recursive function to load categories and blocks
-        def load_category(cat_n, parent=None):
-            # Add this category
-            parent = (parent or []) + [cat_n.get('name')]
-            block_tree.add_block(parent)
-            # Recursive call to load sub categories
-            for cat in cat_n.get('cat', []):
-                load_category(cat, parent)
-            # Add blocks in this category
-            for block_key in cat_n.get('block', []):
-                if block_key not in self.blocks:
-                    print('Warning: Block key "{}" not found when loading category tree.'.format(block_key), file=sys.stderr)
-                    continue
-                block = self.blocks[block_key]
-                # If it exists, the block's category shall not be overridden by the xml tree
-                if not block.get_category():
-                    block.set_category(parent)
-
-        # Recursively load the category trees and update the categories for each block
-        for category_tree_n in self._category_trees_n:
-            load_category(category_tree_n)
-
-        # Add blocks to block tree
-        for block in six.itervalues(self.blocks):
-            # Blocks with empty categories are hidden
-            if not block.get_category():
-                continue
-            block_tree.add_block(block.get_category(), block)
-
-=======
->>>>>>> 6fb0ff27
     def _save_docstring_extraction_result(self, key, docstrings):
         docs = {}
         for match, docstring in six.iteritems(docstrings):
