--- conflicted
+++ resolved
@@ -50,14 +50,14 @@
     try:
         return lst[_get_keys(lst).index(key)]
     except ValueError:
-        raise ValueError('Key "{}" not found in {}.'.format(key, _get_keys(lst)))
+        raise ValueError('Key "{0}" not found in {1}.'.format(key, _get_keys(lst)))
 
 
 def num_to_str(num):
     """ Display logic for numbers """
     def eng_notation(value, fmt='g'):
         """Convert a number to a string in engineering notation.  E.g., 5e-9 -> 5n"""
-        template = '{:' + fmt + '}{}'
+        template = '{0:' + fmt + '}{1}'
         magnitude = abs(value)
         for exp, symbol in zip(range(9, -15-1, -3), 'GMk munpf'):
             factor = 10 ** exp
@@ -104,15 +104,15 @@
             try:
                 key, value = opt.split(':')
             except:
-                raise Exception('Error separating "{}" into key:value'.format(opt))
+                raise Exception('Error separating "{0}" into key:value'.format(opt))
             # Test against repeated keys
             if key in self._opts:
-                raise Exception('Key "{}" already exists in option'.format(key))
+                raise Exception('Key "{0}" already exists in option'.format(key))
             # Store the option
             self._opts[key] = value
 
     def __str__(self):
-        return 'Option {}({})'.format(self.get_name(), self.get_key())
+        return 'Option {0}({1})'.format(self.get_name(), self.get_key())
 
     def get_name(self):
         return self._name
@@ -200,26 +200,26 @@
             key = option.get_key()
             # Test against repeated keys
             if key in self.get_option_keys():
-                raise Exception('Key "{}" already exists in options'.format(key))
+                raise Exception('Key "{0}" already exists in options'.format(key))
             # Store the option
             self.get_options().append(option)
         # Test the enum options
         if self.is_enum():
             # Test against options with identical keys
             if len(set(self.get_option_keys())) != len(self.get_options()):
-                raise Exception('Options keys "{}" are not unique.'.format(self.get_option_keys()))
+                raise Exception('Options keys "{0}" are not unique.'.format(self.get_option_keys()))
             # Test against inconsistent keys in options
             opt_keys = self.get_options()[0].get_opt_keys()
             for option in self.get_options():
                 if set(opt_keys) != set(option.get_opt_keys()):
-                    raise Exception('Opt keys "{}" are not identical across all options.'.format(opt_keys))
+                    raise Exception('Opt keys "{0}" are not identical across all options.'.format(opt_keys))
             # If a value is specified, it must be in the options keys
             if value or value in self.get_option_keys():
                 self._value = value
             else:
                 self._value = self.get_option_keys()[0]
             if self.get_value() not in self.get_option_keys():
-                raise Exception('The value "{}" is not in the possible values of "{}".'.format(self.get_value(), self.get_option_keys()))
+                raise Exception('The value "{0}" is not in the possible values of "{1}".'.format(self.get_value(), self.get_option_keys()))
         else:
             self._value = value or ''
         self._default = value
@@ -235,7 +235,7 @@
             'hex', 'string', 'bool',
             'file_open', 'file_save', '_multiline', '_multiline_python_external',
             'id', 'stream_id',
-            'gui_hint',
+            'grid_pos', 'notebook', 'gui_hint',
             'import',
         )
 
@@ -310,7 +310,7 @@
         return self.get_value()
 
     def __str__(self):
-        return 'Param - {}({})'.format(self.get_name(), self.get_key())
+        return 'Param - {0}({1})'.format(self.get_name(), self.get_key())
 
     def get_color(self):
         """
@@ -337,6 +337,8 @@
                 'string': Constants.BYTE_VECTOR_COLOR_SPEC,
                 'id': Constants.ID_COLOR_SPEC,
                 'stream_id': Constants.ID_COLOR_SPEC,
+                'grid_pos': Constants.INT_VECTOR_COLOR_SPEC,
+                'notebook': Constants.INT_VECTOR_COLOR_SPEC,
                 'raw': Constants.WILDCARD_COLOR_SPEC,
             }[self.get_type()]
         except:
@@ -372,6 +374,9 @@
                     return 'part'
             except:
                 pass
+        # Hide empty grid positions
+        if self.get_key() in ('grid_pos', 'notebook') and not self.get_value():
+            return 'part'
         return hide
 
     def validate(self):
@@ -381,7 +386,7 @@
         """
         Element.validate(self)
         if self.get_type() not in self.get_types():
-            self.add_error_message('Type "{}" is not a possible type.'.format(self.get_type()))
+            self.add_error_message('Type "{0}" is not a possible type.'.format(self.get_type()))
 
         self._evaluated = None
         try:
@@ -419,30 +424,30 @@
             try:
                 e = self.get_parent().get_parent().evaluate(v)
             except Exception, e:
-                raise Exception('Value "{}" cannot be evaluated:\n{}'.format(v, e))
+                raise Exception('Value "{0}" cannot be evaluated:\n{1}'.format(v, e))
             # Raise an exception if the data is invalid
             if t == 'raw':
                 return e
             elif t == 'complex':
                 if not isinstance(e, COMPLEX_TYPES):
-                    raise Exception('Expression "{}" is invalid for type complex.'.format(str(e)))
+                    raise Exception('Expression "{0}" is invalid for type complex.'.format(str(e)))
                 return e
             elif t == 'real' or t == 'float':
                 if not isinstance(e, REAL_TYPES):
-                    raise Exception('Expression "{}" is invalid for type float.'.format(str(e)))
+                    raise Exception('Expression "{0}" is invalid for type float.'.format(str(e)))
                 return e
             elif t == 'int':
                 if not isinstance(e, INT_TYPES):
-                    raise Exception('Expression "{}" is invalid for type integer.'.format(str(e)))
+                    raise Exception('Expression "{0}" is invalid for type integer.'.format(str(e)))
                 return e
             elif t == 'hex':
                 return hex(e)
             elif t == 'bool':
                 if not isinstance(e, bool):
-                    raise Exception('Expression "{}" is invalid for type bool.'.format(str(e)))
+                    raise Exception('Expression "{0}" is invalid for type bool.'.format(str(e)))
                 return e
             else:
-                raise TypeError('Type "{}" not handled'.format(t))
+                raise TypeError('Type "{0}" not handled'.format(t))
         #########################
         # Numeric Vector Types
         #########################
@@ -454,28 +459,28 @@
             try:
                 e = self.get_parent().get_parent().evaluate(v)
             except Exception, e:
-                raise Exception('Value "{}" cannot be evaluated:\n{}'.format(v, e))
+                raise Exception('Value "{0}" cannot be evaluated:\n{1}'.format(v, e))
             # Raise an exception if the data is invalid
             if t == 'complex_vector':
                 if not isinstance(e, VECTOR_TYPES):
                     self._lisitify_flag = True
                     e = [e]
                 if not all([isinstance(ei, COMPLEX_TYPES) for ei in e]):
-                    raise Exception('Expression "{}" is invalid for type complex vector.'.format(str(e)))
+                    raise Exception('Expression "{0}" is invalid for type complex vector.'.format(str(e)))
                 return e
             elif t == 'real_vector' or t == 'float_vector':
                 if not isinstance(e, VECTOR_TYPES):
                     self._lisitify_flag = True
                     e = [e]
                 if not all([isinstance(ei, REAL_TYPES) for ei in e]):
-                    raise Exception('Expression "{}" is invalid for type float vector.'.format(str(e)))
+                    raise Exception('Expression "{0}" is invalid for type float vector.'.format(str(e)))
                 return e
             elif t == 'int_vector':
                 if not isinstance(e, VECTOR_TYPES):
                     self._lisitify_flag = True
                     e = [e]
                 if not all([isinstance(ei, INT_TYPES) for ei in e]):
-                    raise Exception('Expression "{}" is invalid for type integer vector.'.format(str(e)))
+                    raise Exception('Expression "{0}" is invalid for type integer vector.'.format(str(e)))
                 return e
         #########################
         # String Types
@@ -498,20 +503,20 @@
         elif t == 'id':
             # Can python use this as a variable?
             if not _check_id_matcher.match(v):
-                raise Exception('ID "{}" must begin with a letter and may contain letters, numbers, and underscores.'.format(v))
+                raise Exception('ID "{0}" must begin with a letter and may contain letters, numbers, and underscores.'.format(v))
             ids = [param.get_value() for param in self.get_all_params(t, 'id')]
 
             if v in ID_BLACKLIST:
-                raise Exception('ID "{}" is blacklisted.'.format(v))
+                raise Exception('ID "{0}" is blacklisted.'.format(v))
 
             if self._key == 'id':
                 # Id should only appear once, or zero times if block is disabled
                 if ids.count(v) > 1:
-                    raise Exception('ID "{}" is not unique.'.format(v))
+                    raise Exception('ID "{0}" is not unique.'.format(v))
             else:
                 # Id should exist to be a reference
                 if ids.count(v) < 1:
-                    raise Exception('ID "{}" does not exist.'.format(v))
+                    raise Exception('ID "{0}" does not exist.'.format(v))
 
             return v
 
@@ -528,11 +533,11 @@
             if self.get_parent().is_virtual_sink():
                 # Id should only appear once, or zero times if block is disabled
                 if ids.count(v) > 1:
-                    raise Exception('Stream ID "{}" is not unique.'.format(v))
+                    raise Exception('Stream ID "{0}" is not unique.'.format(v))
             # Check that the virtual source's steam id is found
             if self.get_parent().is_virtual_source():
                 if v not in ids:
-                    raise Exception('Stream ID "{}" is not found.'.format(v))
+                    raise Exception('Stream ID "{0}" is not found.'.format(v))
             return v
 
         #########################
@@ -544,7 +549,6 @@
             else:
                 return CallableString(self.parse_gui_hint(v))
         #########################
-<<<<<<< HEAD
         # Grid Position Type
         #########################
         elif t == 'grid_pos':
@@ -608,8 +612,6 @@
             return notebook_id, page_index
 
         #########################
-=======
->>>>>>> d78f7fcd
         # Import Type
         #########################
         elif t == 'import':
@@ -618,14 +620,14 @@
             try:
                 exec v in n
             except ImportError:
-                raise Exception('Import "{}" failed.'.format(v))
+                raise Exception('Import "{0}" failed.'.format(v))
             except Exception:
-                raise Exception('Bad import syntax: "{}".'.format(v))
+                raise Exception('Bad import syntax: "{0}".'.format(v))
             return filter(lambda k: str(k) != '__builtins__', n.keys())
 
         #########################
         else:
-            raise TypeError('Type "{}" not handled'.format(t))
+            raise TypeError('Type "{0}" not handled'.format(t))
 
     def to_code(self):
         """
