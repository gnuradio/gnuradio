"""
Copyright 2008-2015 Free Software Foundation, Inc.
This file is part of GNU Radio

GNU Radio Companion is free software; you can redistribute it and/or
modify it under the terms of the GNU General Public License
as published by the Free Software Foundation; either version 2
of the License, or (at your option) any later version.

GNU Radio Companion is distributed in the hope that it will be useful,
but WITHOUT ANY WARRANTY; without even the implied warranty of
MERCHANTABILITY or FITNESS FOR A PARTICULAR PURPOSE.  See the
GNU General Public License for more details.

You should have received a copy of the GNU General Public License
along with this program; if not, write to the Free Software
Foundation, Inc., 51 Franklin Street, Fifth Floor, Boston, MA  02110-1301, USA
"""

import ast
import weakref
import re
import textwrap

from . import Constants
from .Constants import VECTOR_TYPES, COMPLEX_TYPES, REAL_TYPES, INT_TYPES
from .Element import Element
from .utils import odict

# Blacklist certain ids, its not complete, but should help
import __builtin__


ID_BLACKLIST = ['self', 'options', 'gr', 'math', 'firdes'] + dir(__builtin__)
try:
    from gnuradio import gr
    ID_BLACKLIST.extend(attr for attr in dir(gr.top_block()) if not attr.startswith('_'))
except ImportError:
    pass

_check_id_matcher = re.compile('^[a-z|A-Z]\w*$')
_show_id_matcher = re.compile('^(variable\w*|parameter|options|notebook)$')


def _get_keys(lst):
    return [elem.get_key() for elem in lst]


def _get_elem(lst, key):
    try:
        return lst[_get_keys(lst).index(key)]
    except ValueError:
        raise ValueError('Key "{}" not found in {}.'.format(key, _get_keys(lst)))


def num_to_str(num):
    """ Display logic for numbers """
    def eng_notation(value, fmt='g'):
        """Convert a number to a string in engineering notation.  E.g., 5e-9 -> 5n"""
        template = '{:' + fmt + '}{}'
        magnitude = abs(value)
        for exp, symbol in zip(range(9, -15-1, -3), 'GMk munpf'):
            factor = 10 ** exp
            if magnitude >= factor:
                return template.format(value / factor, symbol.strip())
        return template.format(value, '')

    if isinstance(num, COMPLEX_TYPES):
        num = complex(num)  # Cast to python complex
        if num == 0:
            return '0'
        output = eng_notation(num.real) if num.real else ''
        output += eng_notation(num.imag, '+g' if output else 'g') + 'j' if num.imag else ''
        return output
    else:
        return str(num)


class Option(Element):

    def __init__(self, param, n):
        Element.__init__(self, param)
        self._name = n.find('name')
        self._key = n.find('key')
        self._opts = dict()
        opts = n.findall('opt')
        # Test against opts when non enum
        if not self.get_parent().is_enum() and opts:
            raise Exception('Options for non-enum types cannot have sub-options')
        # Extract opts
        for opt in opts:
            # Separate the key:value
            try:
                key, value = opt.split(':')
            except:
                raise Exception('Error separating "{}" into key:value'.format(opt))
            # Test against repeated keys
            if key in self._opts:
                raise Exception('Key "{}" already exists in option'.format(key))
            # Store the option
            self._opts[key] = value

    def __str__(self):
        return 'Option {}({})'.format(self.get_name(), self.get_key())

    def get_name(self):
        return self._name

    def get_key(self):
        return self._key

    ##############################################
    # Access Opts
    ##############################################
    def get_opt_keys(self):
        return self._opts.keys()

    def get_opt(self, key):
        return self._opts[key]

    def get_opts(self):
        return self._opts.values()


class TemplateArg(object):
    """
    A cheetah template argument created from a param.
    The str of this class evaluates to the param's to code method.
    The use of this class as a dictionary (enum only) will reveal the enum opts.
    The __call__ or () method can return the param evaluated to a raw python data type.
    """

    def __init__(self, param):
        self._param = weakref.proxy(param)

    def __getitem__(self, item):
        return str(self._param.get_opt(item)) if self._param.is_enum() else NotImplemented

    def __getattr__(self, item):
        if not self._param.is_enum():
            raise AttributeError()
        try:
            return str(self._param.get_opt(item))
        except KeyError:
            raise AttributeError()

    def __str__(self):
        return str(self._param.to_code())

    def __call__(self):
        return self._param.get_evaluated()


class Param(Element):

    is_param = True

    def __init__(self, block, n):
        """
        Make a new param from nested data.

        Args:
            block: the parent element
            n: the nested odict
        """
        # If the base key is a valid param key, copy its data and overlay this params data
        base_key = n.find('base_key')
        if base_key and base_key in block.get_param_keys():
            n_expanded = block.get_param(base_key)._n.copy()
            n_expanded.update(n)
            n = n_expanded
        # Save odict in case this param will be base for another
        self._n = n
        # Parse the data
        self._name = n.find('name')
        self._key = n.find('key')
        value = n.find('value') or ''
        self._type = n.find('type') or 'raw'
        self._hide = n.find('hide') or ''
        self._tab_label = n.find('tab') or block.get_param_tab_labels()[0]
        if self._tab_label not in block.get_param_tab_labels():
            block.get_param_tab_labels().append(self._tab_label)
        # Build the param
        Element.__init__(self, block)
        # Create the Option objects from the n data
        self._options = list()
        self._evaluated = None
        for option in map(lambda o: Option(param=self, n=o), n.findall('option')):
            key = option.get_key()
            # Test against repeated keys
            if key in self.get_option_keys():
                raise Exception('Key "{}" already exists in options'.format(key))
            # Store the option
            self.get_options().append(option)
        # Test the enum options
        if self.is_enum():
            # Test against options with identical keys
            if len(set(self.get_option_keys())) != len(self.get_options()):
                raise Exception('Options keys "{}" are not unique.'.format(self.get_option_keys()))
            # Test against inconsistent keys in options
            opt_keys = self.get_options()[0].get_opt_keys()
            for option in self.get_options():
                if set(opt_keys) != set(option.get_opt_keys()):
                    raise Exception('Opt keys "{}" are not identical across all options.'.format(opt_keys))
            # If a value is specified, it must be in the options keys
            if value or value in self.get_option_keys():
                self._value = value
            else:
                self._value = self.get_option_keys()[0]
            if self.get_value() not in self.get_option_keys():
                raise Exception('The value "{}" is not in the possible values of "{}".'.format(self.get_value(), self.get_option_keys()))
        else:
            self._value = value or ''
        self._default = value
        self._init = False
        self.hostage_cells = set()
        self.template_arg = TemplateArg(self)

    def get_types(self):
        return (
            'raw', 'enum',
            'complex', 'real', 'float', 'int',
            'complex_vector', 'real_vector', 'float_vector', 'int_vector',
            'hex', 'string', 'bool',
            'file_open', 'file_save', '_multiline', '_multiline_python_external',
            'id', 'stream_id',
            'gui_hint',
            'import',
        )

    def __repr__(self):
        """
        Get the repr (nice string format) for this param.

        Returns:
            the string representation
        """
        ##################################################
        # Truncate helper method
        ##################################################
        def _truncate(string, style=0):
            max_len = max(27 - len(self.get_name()), 3)
            if len(string) > max_len:
                if style < 0:  # Front truncate
                    string = '...' + string[3-max_len:]
                elif style == 0:  # Center truncate
                    string = string[:max_len/2 - 3] + '...' + string[-max_len/2:]
                elif style > 0:  # Rear truncate
                    string = string[:max_len-3] + '...'
            return string

        ##################################################
        # Simple conditions
        ##################################################
        if not self.is_valid():
            return _truncate(self.get_value())
        if self.get_value() in self.get_option_keys():
            return self.get_option(self.get_value()).get_name()

        ##################################################
        # Split up formatting by type
        ##################################################
        # Default center truncate
        truncate = 0
        e = self.get_evaluated()
        t = self.get_type()
        if isinstance(e, bool):
            return str(e)
        elif isinstance(e, COMPLEX_TYPES):
            dt_str = num_to_str(e)
        elif isinstance(e, VECTOR_TYPES):
            # Vector types
            if len(e) > 8:
                # Large vectors use code
                dt_str = self.get_value()
                truncate = 1
            else:
                # Small vectors use eval
                dt_str = ', '.join(map(num_to_str, e))
        elif t in ('file_open', 'file_save'):
            dt_str = self.get_value()
            truncate = -1
        else:
            # Other types
            dt_str = str(e)

        # Done
        return _truncate(dt_str, truncate)

    def __repr2__(self):
        """
        Get the repr (nice string format) for this param.

        Returns:
            the string representation
        """
        if self.is_enum():
            return self.get_option(self.get_value()).get_name()
        return self.get_value()

    def __str__(self):
        return 'Param - {}({})'.format(self.get_name(), self.get_key())

    def get_color(self):
        """
        Get the color that represents this param's type.

        Returns:
            a hex color code.
        """
        try:
            return {
                # Number types
                'complex': Constants.COMPLEX_COLOR_SPEC,
                'real': Constants.FLOAT_COLOR_SPEC,
                'float': Constants.FLOAT_COLOR_SPEC,
                'int': Constants.INT_COLOR_SPEC,
                # Vector types
                'complex_vector': Constants.COMPLEX_VECTOR_COLOR_SPEC,
                'real_vector': Constants.FLOAT_VECTOR_COLOR_SPEC,
                'float_vector': Constants.FLOAT_VECTOR_COLOR_SPEC,
                'int_vector': Constants.INT_VECTOR_COLOR_SPEC,
                # Special
                'bool': Constants.INT_COLOR_SPEC,
                'hex': Constants.INT_COLOR_SPEC,
                'string': Constants.BYTE_VECTOR_COLOR_SPEC,
                'id': Constants.ID_COLOR_SPEC,
                'stream_id': Constants.ID_COLOR_SPEC,
                'raw': Constants.WILDCARD_COLOR_SPEC,
            }[self.get_type()]
        except:
            return '#FFFFFF'

    def get_hide(self):
        """
        Get the hide value from the base class.
        Hide the ID parameter for most blocks. Exceptions below.
        If the parameter controls a port type, vlen, or nports, return part.
        If the parameter is an empty grid position, return part.
        These parameters are redundant to display in the flow graph view.

        Returns:
            hide the hide property string
        """
        hide = self.get_parent().resolve_dependencies(self._hide).strip()
        if hide:
            return hide
        # Hide ID in non variable blocks
        if self.get_key() == 'id' and not _show_id_matcher.match(self.get_parent().get_key()):
            return 'part'
        # Hide port controllers for type and nports
        if self.get_key() in ' '.join(map(lambda p: ' '.join([p._type, p._nports]),
                                          self.get_parent().get_ports())):
            return 'part'
        # Hide port controllers for vlen, when == 1
        if self.get_key() in ' '.join(map(
            lambda p: p._vlen, self.get_parent().get_ports())
        ):
            try:
                if int(self.get_evaluated()) == 1:
                    return 'part'
            except:
                pass
        return hide

    def validate(self):
        """
        Validate the param.
        The value must be evaluated and type must a possible type.
        """
        Element.validate(self)
        if self.get_type() not in self.get_types():
            self.add_error_message('Type "{}" is not a possible type.'.format(self.get_type()))

        self._evaluated = None
        try:
            self._evaluated = self.evaluate()
        except Exception, e:
            self.add_error_message(str(e))

    def get_evaluated(self):
        return self._evaluated

    def evaluate(self):
        """
        Evaluate the value.

        Returns:
            evaluated type
        """
        self._init = True
        self._lisitify_flag = False
        self._stringify_flag = False
        t = self.get_type()
        v = self.get_value()

        #########################
        # Enum Type
        #########################
        if self.is_enum():
            return v

        #########################
        # Numeric Types
        #########################
        elif t in ('raw', 'complex', 'real', 'float', 'int', 'hex', 'bool'):
            # Raise exception if python cannot evaluate this value
            try:
                e = self.get_parent().get_parent().evaluate(v)
            except Exception, e:
                raise Exception('Value "{}" cannot be evaluated:\n{}'.format(v, e))
            # Raise an exception if the data is invalid
            if t == 'raw':
                return e
            elif t == 'complex':
                if not isinstance(e, COMPLEX_TYPES):
                    raise Exception('Expression "{}" is invalid for type complex.'.format(str(e)))
                return e
            elif t == 'real' or t == 'float':
                if not isinstance(e, REAL_TYPES):
                    raise Exception('Expression "{}" is invalid for type float.'.format(str(e)))
                return e
            elif t == 'int':
                if not isinstance(e, INT_TYPES):
                    raise Exception('Expression "{}" is invalid for type integer.'.format(str(e)))
                return e
            elif t == 'hex':
                return hex(e)
            elif t == 'bool':
                if not isinstance(e, bool):
                    raise Exception('Expression "{}" is invalid for type bool.'.format(str(e)))
                return e
            else:
                raise TypeError('Type "{}" not handled'.format(t))
        #########################
        # Numeric Vector Types
        #########################
        elif t in ('complex_vector', 'real_vector', 'float_vector', 'int_vector'):
            if not v:
                # Turn a blank string into an empty list, so it will eval
                v = '()'
            # Raise exception if python cannot evaluate this value
            try:
                e = self.get_parent().get_parent().evaluate(v)
            except Exception, e:
                raise Exception('Value "{}" cannot be evaluated:\n{}'.format(v, e))
            # Raise an exception if the data is invalid
            if t == 'complex_vector':
                if not isinstance(e, VECTOR_TYPES):
                    self._lisitify_flag = True
                    e = [e]
                if not all([isinstance(ei, COMPLEX_TYPES) for ei in e]):
                    raise Exception('Expression "{}" is invalid for type complex vector.'.format(str(e)))
                return e
            elif t == 'real_vector' or t == 'float_vector':
                if not isinstance(e, VECTOR_TYPES):
                    self._lisitify_flag = True
                    e = [e]
                if not all([isinstance(ei, REAL_TYPES) for ei in e]):
                    raise Exception('Expression "{}" is invalid for type float vector.'.format(str(e)))
                return e
            elif t == 'int_vector':
                if not isinstance(e, VECTOR_TYPES):
                    self._lisitify_flag = True
                    e = [e]
                if not all([isinstance(ei, INT_TYPES) for ei in e]):
                    raise Exception('Expression "{}" is invalid for type integer vector.'.format(str(e)))
                return e
        #########################
        # String Types
        #########################
        elif t in ('string', 'file_open', 'file_save', '_multiline', '_multiline_python_external'):
            # Do not check if file/directory exists, that is a runtime issue
            try:
                e = self.get_parent().get_parent().evaluate(v)
                if not isinstance(e, str):
                    raise Exception()
            except:
                self._stringify_flag = True
                e = str(v)
            if t == '_multiline_python_external':
                ast.parse(e)  # Raises SyntaxError
            return e
        #########################
        # Unique ID Type
        #########################
        elif t == 'id':
            # Can python use this as a variable?
            if not _check_id_matcher.match(v):
                raise Exception('ID "{}" must begin with a letter and may contain letters, numbers, and underscores.'.format(v))
            ids = [param.get_value() for param in self.get_all_params(t, 'id')]

            if v in ID_BLACKLIST:
                raise Exception('ID "{}" is blacklisted.'.format(v))

            if self._key == 'id':
                # Id should only appear once, or zero times if block is disabled
                if ids.count(v) > 1:
                    raise Exception('ID "{}" is not unique.'.format(v))
            else:
                # Id should exist to be a reference
                if ids.count(v) < 1:
                    raise Exception('ID "{}" does not exist.'.format(v))

            return v

        #########################
        # Stream ID Type
        #########################
        elif t == 'stream_id':
            # Get a list of all stream ids used in the virtual sinks
            ids = [param.get_value() for param in filter(
                lambda p: p.get_parent().is_virtual_sink(),
                self.get_all_params(t),
            )]
            # Check that the virtual sink's stream id is unique
            if self.get_parent().is_virtual_sink():
                # Id should only appear once, or zero times if block is disabled
                if ids.count(v) > 1:
                    raise Exception('Stream ID "{}" is not unique.'.format(v))
            # Check that the virtual source's steam id is found
            if self.get_parent().is_virtual_source():
                if v not in ids:
                    raise Exception('Stream ID "{}" is not found.'.format(v))
            return v

        #########################
        # GUI Position/Hint
        #########################
        elif t == 'gui_hint':
            if (self.get_parent().get_state() == Constants.BLOCK_DISABLED):
                return ''
            else:
                return self.parse_gui_hint(v)
        #########################
<<<<<<< HEAD
=======
        # Grid Position Type
        #########################
        elif t == 'grid_pos':
            if not v:
                # Allow for empty grid pos
                return ''
            e = self.get_parent().get_parent().evaluate(v)
            if not isinstance(e, (list, tuple)) or len(e) != 4 or not all([isinstance(ei, int) for ei in e]):
                raise Exception('A grid position must be a list of 4 integers.')
            row, col, row_span, col_span = e
            # Check row, col
            if row < 0 or col < 0:
                raise Exception('Row and column must be non-negative.')
            # Check row span, col span
            if row_span <= 0 or col_span <= 0:
                raise Exception('Row and column span must be greater than zero.')
            # Get hostage cell parent
            try:
                my_parent = self.get_parent().get_param('notebook').evaluate()
            except:
                my_parent = ''
            # Calculate hostage cells
            for r in range(row_span):
                for c in range(col_span):
                    self.hostage_cells.append((my_parent, (row + r, col + c)))
            # Avoid collisions
            params = filter(lambda p: p is not self, self.get_all_params('grid_pos'))
            for param in params:
                for parent, cell in param._hostage_cells:
                    if (parent, cell) in self.hostage_cells:
                        raise Exception('Another graphical element is using parent "{0}", cell "{1}".'.format(str(parent), str(cell)))
            return e
        #########################
        # Notebook Page Type
        #########################
        elif t == 'notebook':
            if not v:
                # Allow for empty notebook
                return ''

            # Get a list of all notebooks
            notebook_blocks = filter(lambda b: b.get_key() == 'notebook', self.get_parent().get_parent().get_enabled_blocks())
            # Check for notebook param syntax
            try:
                notebook_id, page_index = map(str.strip, v.split(','))
            except:
                raise Exception('Bad notebook page format.')
            # Check that the notebook id is valid
            try:
                notebook_block = filter(lambda b: b.get_id() == notebook_id, notebook_blocks)[0]
            except:
                raise Exception('Notebook id "{0}" is not an existing notebook id.'.format(notebook_id))

            # Check that page index exists
            if int(page_index) not in range(len(notebook_block.get_param('labels').evaluate())):
                raise Exception('Page index "{0}" is not a valid index number.'.format(page_index))
            return notebook_id, page_index

        #########################
>>>>>>> 5a8799f5
        # Import Type
        #########################
        elif t == 'import':
            # New namespace
            n = dict()
            try:
                exec v in n
            except ImportError:
                raise Exception('Import "{}" failed.'.format(v))
            except Exception:
                raise Exception('Bad import syntax: "{}".'.format(v))
            return filter(lambda k: str(k) != '__builtins__', n.keys())

        #########################
        else:
            raise TypeError('Type "{}" not handled'.format(t))

    def to_code(self):
        """
        Convert the value to code.
        For string and list types, check the init flag, call evaluate().
        This ensures that evaluate() was called to set the xxxify_flags.

        Returns:
            a string representing the code
        """
        v = self.get_value()
        t = self.get_type()
        # String types
        if t in ('string', 'file_open', 'file_save', '_multiline', '_multiline_python_external'):
            if not self._init:
                self.evaluate()
            return repr(v) if self._stringify_flag else v

        # Vector types
        elif t in ('complex_vector', 'real_vector', 'float_vector', 'int_vector'):
            if not self._init:
                self.evaluate()
            if self._lisitify_flag:
                return '(%s, )' % v
            else:
                return '(%s)' % v
        else:
            return v

    def get_all_params(self, type, key=None):
        """
        Get all the params from the flowgraph that have the given type and
        optionally a given key

        Args:
            type: the specified type
            key: the key to match against

        Returns:
            a list of params
        """
        return sum([filter(lambda p: ((p.get_type() == type) and ((key is None) or (p.get_key() == key))), block.get_params()) for block in self.get_parent().get_parent().get_enabled_blocks()], [])

    def is_enum(self):
        return self._type == 'enum'

    def get_value(self):
        value = self._value
        if self.is_enum() and value not in self.get_option_keys():
            value = self.get_option_keys()[0]
            self.set_value(value)
        return value

    def set_value(self, value):
        # Must be a string
        self._value = str(value)

    def set_default(self, value):
        if self._default == self._value:
            self.set_value(value)
        self._default = str(value)

    def get_type(self):
        return self.get_parent().resolve_dependencies(self._type)

    def get_tab_label(self):
        return self._tab_label

    def get_name(self):
        return self.get_parent().resolve_dependencies(self._name).strip()

    def get_key(self):
        return self._key

    ##############################################
    # Access Options
    ##############################################
    def get_option_keys(self):
        return _get_keys(self.get_options())

    def get_option(self, key):
        return _get_elem(self.get_options(), key)

    def get_options(self):
        return self._options

    ##############################################
    # Access Opts
    ##############################################
    def get_opt_keys(self):
        return self.get_option(self.get_value()).get_opt_keys()

    def get_opt(self, key):
        return self.get_option(self.get_value()).get_opt(key)

    def get_opts(self):
        return self.get_option(self.get_value()).get_opts()

    ##############################################
    # Import/Export Methods
    ##############################################
    def export_data(self):
        """
        Export this param's key/value.

        Returns:
            a nested data odict
        """
        n = odict()
        n['key'] = self.get_key()
        n['value'] = self.get_value()
        return n

    ##############################################
    # GUI Hint
    ##############################################
    def parse_gui_hint(self, v):
        """
        Parse/validate gui hint value.

        Args:
            v: gui_hint string from a block's 'gui_hint' param

        Returns:
            string of python code for positioning GUI elements in pyQT
        """
        self.hostage_cells.clear()

        # Parsing
        if ':' in v:
            tab, pos = v.split(':')
        elif ',' in v:
            tab, pos = '', v
        else:
            tab, pos = v, ''

        if '@' in tab:
            tab, index = tab.split('@')
        else:
            index = '0'
        index = int(index)

        # Validation
        def parse_pos():
            e = self.get_parent().get_parent().evaluate(pos)

            if not isinstance(e, (list, tuple)) or len(e) not in (2, 4) or not all(isinstance(ei, int) for ei in e):
                raise Exception('Invalid GUI Hint entered: {e!r} (Must be a list of {{2,4}} non-negative integers).'.format(e=e))

            if len(e) == 2:
                row, col = e
                row_span = col_span = 1
            else:
                row, col, row_span, col_span = e

            if (row < 0) or (col < 0):
                raise Exception('Invalid GUI Hint entered: {e!r} (non-negative integers only).'.format(e=e))

            if (row_span < 1) or (col_span < 1):
                raise Exception('Invalid GUI Hint entered: {e!r} (positive row/column span required).'.format(e=e))

            return row, col, row_span, col_span

        def validate_tab():
            enabled_blocks = self.get_parent().get_parent().iter_enabled_blocks()
            tabs = (block for block in enabled_blocks
                    if block.get_key() == 'qtgui_tab_widget' and block.get_id() == tab)
            tab_block = next(iter(tabs), None)
            if not tab_block:
                raise Exception('Invalid tab name entered: {tab} (Tab name not found).'.format(tab=tab))

            tab_index_size = int(tab_block.get_param('num_tabs').get_value())
            if index >= tab_index_size:
                raise Exception('Invalid tab index entered: {tab}@{index} (Index out of range).'.format(
                    tab=tab, index=index))

        # Collision Detection
        def collision_detection(row, col, row_span, col_span):
            my_parent = '{tab}@{index}'.format(tab=tab, index=index) if tab else 'main'
            # Calculate hostage cells
            for r in range(row, row + row_span):
                for c in range(col, col + col_span):
                    self.hostage_cells.add((my_parent, (r, c)))

            for other in self.get_all_params('gui_hint'):
                if other is self:
                    continue
                collision = next(iter(self.hostage_cells & other.hostage_cells), None)
                if collision:
                    raise Exception('Block {block!r} is also using parent {parent!r}, cell {cell!r}.'.format(
                        block=other.get_parent().get_id(), parent=collision[0], cell=collision[1]
                    ))

        # Code Generation
        if tab:
            validate_tab()
            layout = '{tab}_grid_layout_{index}'.format(tab=tab, index=index)
        else:
            layout = 'top_grid_layout'

        widget = '%s'  # to be fill-out in the mail template

        if pos:
            row, col, row_span, col_span = parse_pos()
            collision_detection(row, col, row_span, col_span)

            widget_str = textwrap.dedent("""
                self.{layout}.addWidget({widget}, {row}, {col}, {row_span}, {col_span})
                for r in range({row}, {row_end}):
                    self.{layout}.setRowStretch(r, 1)
                for c in range({col}, {col_end}):
                    self.{layout}.setColumnStretch(c, 1)
            """.strip('\n')).format(
                layout=layout, widget=widget,
                row=row, row_span=row_span, row_end=row+row_span,
                col=col, col_span=col_span, col_end=col+col_span,
            )

        else:
            widget_str = 'self.{layout}.addWidget({widget})'.format(layout=layout, widget=widget)

        return widget_str<|MERGE_RESOLUTION|>--- conflicted
+++ resolved
@@ -528,73 +528,12 @@
         # GUI Position/Hint
         #########################
         elif t == 'gui_hint':
-            if (self.get_parent().get_state() == Constants.BLOCK_DISABLED):
+            if self.get_parent().get_state() == Constants.BLOCK_DISABLED:
                 return ''
             else:
                 return self.parse_gui_hint(v)
-        #########################
-<<<<<<< HEAD
-=======
-        # Grid Position Type
-        #########################
-        elif t == 'grid_pos':
-            if not v:
-                # Allow for empty grid pos
-                return ''
-            e = self.get_parent().get_parent().evaluate(v)
-            if not isinstance(e, (list, tuple)) or len(e) != 4 or not all([isinstance(ei, int) for ei in e]):
-                raise Exception('A grid position must be a list of 4 integers.')
-            row, col, row_span, col_span = e
-            # Check row, col
-            if row < 0 or col < 0:
-                raise Exception('Row and column must be non-negative.')
-            # Check row span, col span
-            if row_span <= 0 or col_span <= 0:
-                raise Exception('Row and column span must be greater than zero.')
-            # Get hostage cell parent
-            try:
-                my_parent = self.get_parent().get_param('notebook').evaluate()
-            except:
-                my_parent = ''
-            # Calculate hostage cells
-            for r in range(row_span):
-                for c in range(col_span):
-                    self.hostage_cells.append((my_parent, (row + r, col + c)))
-            # Avoid collisions
-            params = filter(lambda p: p is not self, self.get_all_params('grid_pos'))
-            for param in params:
-                for parent, cell in param._hostage_cells:
-                    if (parent, cell) in self.hostage_cells:
-                        raise Exception('Another graphical element is using parent "{0}", cell "{1}".'.format(str(parent), str(cell)))
-            return e
-        #########################
-        # Notebook Page Type
-        #########################
-        elif t == 'notebook':
-            if not v:
-                # Allow for empty notebook
-                return ''
-
-            # Get a list of all notebooks
-            notebook_blocks = filter(lambda b: b.get_key() == 'notebook', self.get_parent().get_parent().get_enabled_blocks())
-            # Check for notebook param syntax
-            try:
-                notebook_id, page_index = map(str.strip, v.split(','))
-            except:
-                raise Exception('Bad notebook page format.')
-            # Check that the notebook id is valid
-            try:
-                notebook_block = filter(lambda b: b.get_id() == notebook_id, notebook_blocks)[0]
-            except:
-                raise Exception('Notebook id "{0}" is not an existing notebook id.'.format(notebook_id))
-
-            # Check that page index exists
-            if int(page_index) not in range(len(notebook_block.get_param('labels').evaluate())):
-                raise Exception('Page index "{0}" is not a valid index number.'.format(page_index))
-            return notebook_id, page_index
-
-        #########################
->>>>>>> 5a8799f5
+
+        #########################
         # Import Type
         #########################
         elif t == 'import':
