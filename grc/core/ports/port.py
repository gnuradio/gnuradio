--- conflicted
+++ resolved
@@ -46,7 +46,6 @@
         self._dir = direction
         self.key = id
         if not label:
-<<<<<<< HEAD
             label = id if not id.isdigit() else {'sink': 'in', 'source': 'out'}[direction] + id
         if dtype == 'bus':
             #TODO - add some error checking in here
@@ -56,9 +55,7 @@
             number = str(len(busses)) + '#' + str(len(bus_structure[bus_index]))
             label = dtype + number
 
-=======
-            label = id if not id.isdigit() else {'sink': 'in', 'source': 'out'}[direction]
->>>>>>> 36d0dbbe
+
         self.name = self._base_name = label
 
         self.domain = domain
