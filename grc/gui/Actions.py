--- conflicted
+++ resolved
@@ -572,17 +572,13 @@
     tooltip='About this program',
     icon_name='help-about',
 )
-<<<<<<< HEAD
-HELP_WINDOW_DISPLAY = actions.register(
-    "app.help",
-=======
 GET_INVOLVED_WINDOW_DISPLAY = actions.register("app.get",
     label='_Get Involved',
     tooltip='Get involved in the community - instructions',
     icon_name='help-faq',
 )
-HELP_WINDOW_DISPLAY = actions.register("app.help",
->>>>>>> 2e41f4eb
+HELP_WINDOW_DISPLAY = actions.register(
+    "app.help",
     label='_Help',
     tooltip='Usage tips',
     icon_name='help-contents',
