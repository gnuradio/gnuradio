--- conflicted
+++ resolved
@@ -150,22 +150,12 @@
 
     def load_from_preferences(self):
         if self.preference_name is not None:
-<<<<<<< HEAD
-            self.set_active(Preferences.bool_entry(self.preference_name,
-                                                   default=self.default))
-
-    def save_to_preferences(self):
-        if self.preference_name is not None:
-            Preferences.bool_entry(self.preference_name,
-                                   value=self.get_active())
-=======
             self.set_active(Preferences.entry(
                 self.preference_name, default=bool(self.default)))
 
     def save_to_preferences(self):
         if self.preference_name is not None:
             Preferences.entry(self.preference_name, value=self.get_active())
->>>>>>> 26b6cf4d
 
 ########################################################################
 # Actions
