--- conflicted
+++ resolved
@@ -169,17 +169,7 @@
     gr_pa_2x2_phase_combiner
     gr_peak_detector2_fb
     gr_prefs
-<<<<<<< HEAD
-=======
-    gr_probe_avg_mag_sqrd_c
-    gr_probe_avg_mag_sqrd_cf
-    gr_probe_avg_mag_sqrd_f
-    gr_pwr_squelch_cc
-    gr_pwr_squelch_ff
-    gr_quadrature_demod_cf
     gr_random_pdu
-    gr_rail_ff
->>>>>>> ac631948
     gr_regenerate_bb
     gr_remez
     gr_rms_cf
