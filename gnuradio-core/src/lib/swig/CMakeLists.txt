--- conflicted
+++ resolved
@@ -21,25 +21,11 @@
 include(GrPython)
 include(GrSwig)
 
-<<<<<<< HEAD
-include_directories(${Boost_INCLUDE_DIRS})
-link_directories(${Boost_LIBRARY_DIRS})
-
-include_directories(${LOG4CXX_INCLUDE_DIRS})
-link_directories(${LOG4CXX_LIBRARY_DIRS})
-
 set(GR_SWIG_INCLUDE_DIRS
-    ${Boost_INCLUDE_DIRS}
-    ${GSL_INCLUDE_DIRS}
-    ${GRUEL_INCLUDE_DIRS}
-    ${LOG4CXX_INCLUDE_DIRS}
-    ${GNURADIO_CORE_SWIG_INCLUDE_DIRS}
-=======
-set(GR_SWIG_INCLUDE_DIRS
->>>>>>> 4c164f4c
     ${CMAKE_CURRENT_BINARY_DIR}
     ${GNURADIO_CORE_SWIG_INCLUDE_DIRS}
     ${GRUEL_INCLUDE_DIRS}
+    ${LOG4CXX_INCLUDE_DIRS}
     ${Boost_INCLUDE_DIRS}
 )
 set(GR_SWIG_LIBRARIES
