--- conflicted
+++ resolved
@@ -380,11 +380,7 @@
 
   // produce output as long as we can and there are enough input samples
   while((i < noutput_items) && (count < nrequired)) {
-<<<<<<< HEAD
     while(d_out_idx < d_osps) {
-=======
-    for(int k = 0; k < d_osps; k++) {
->>>>>>> 5b9769b7
       d_filtnum = (int)floor(d_k);
       
       // Keep the current filter number in [0, d_nfilters]
