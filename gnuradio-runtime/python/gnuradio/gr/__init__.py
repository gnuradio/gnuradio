--- conflicted
+++ resolved
@@ -42,19 +42,11 @@
     __path__.append(os.path.join(dirname, "..", "..", "..", "swig"))
     from .runtime_swig import *
 
-<<<<<<< HEAD
-from exceptions import *
-from top_block import *
-from hier_block2 import *
-from tag_utils import *
-from gateway import basic_block, sync_block, decim_block, interp_block, py_io_signature
-=======
 from .exceptions import *
 from .top_block import *
 from .hier_block2 import *
 from .tag_utils import *
-from .gateway import basic_block, sync_block, decim_block, interp_block
->>>>>>> 5ad935c3
+from .gateway import basic_block, sync_block, decim_block, interp_block, py_io_signature
 
 # Force the preference database to be initialized
 prefs = prefs.singleton
