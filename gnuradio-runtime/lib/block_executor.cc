--- conflicted
+++ resolved
@@ -111,11 +111,7 @@
       return true;
     case block::TPP_ALL_TO_ALL:
     {
-<<<<<<< HEAD
       // every tag on every input propagates to everyone downstream
-=======
-      // every tag on every input propogates to everyone downstream
->>>>>>> d4c4e3b4
       std::vector<buffer_sptr> out_buf;
 
       for(int i = 0; i < d->ninputs(); i++) {
@@ -144,8 +140,6 @@
             new_tag.offset = ((double)new_tag.offset * rrate) + 0.5;
             for(int o = 0; o < d->noutputs(); o++)
               out_buf[o]->add_item_tag(new_tag);
-<<<<<<< HEAD
-=======
           }
         }
         else {
@@ -156,7 +150,6 @@
             new_tag.offset = offset.get_ui();
             for(int o = 0; o < d->noutputs(); o++)
               out_buf[o]->add_item_tag(new_tag);
->>>>>>> d4c4e3b4
           }
         }
       }
@@ -179,12 +172,6 @@
           out_buf = d->output(i);
 
           std::vector<tag_t>::iterator t;
-<<<<<<< HEAD
-          for(t = rtags.begin(); t != rtags.end(); t++) {
-            tag_t new_tag = *t;
-            new_tag.offset = ((double)new_tag.offset * rrate) + 0.5;
-            out_buf->add_item_tag(new_tag);
-=======
           if(rrate == 1.0) {
             for(t = rtags.begin(); t != rtags.end(); t++) {
                 out_buf->add_item_tag(*t);
@@ -205,7 +192,6 @@
               new_tag.offset = offset.get_ui();
               out_buf->add_item_tag(new_tag);
             }
->>>>>>> d4c4e3b4
           }
         }
       }
