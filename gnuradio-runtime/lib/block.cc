/* -*- c++ -*- */
/*
 * Copyright 2004,2009,2010,2013 Free Software Foundation, Inc.
 *
 * This file is part of GNU Radio
 *
 * GNU Radio is free software; you can redistribute it and/or modify
 * it under the terms of the GNU General Public License as published by
 * the Free Software Foundation; either version 3, or (at your option)
 * any later version.
 *
 * GNU Radio is distributed in the hope that it will be useful,
 * but WITHOUT ANY WARRANTY; without even the implied warranty of
 * MERCHANTABILITY or FITNESS FOR A PARTICULAR PURPOSE.  See the
 * GNU General Public License for more details.
 *
 * You should have received a copy of the GNU General Public License
 * along with GNU Radio; see the file COPYING.  If not, write to
 * the Free Software Foundation, Inc., 51 Franklin Street,
 * Boston, MA 02110-1301, USA.
 */

#ifdef HAVE_CONFIG_H
#include "config.h"
#endif

#include <gnuradio/block.h>
#include <gnuradio/block_registry.h>
#include <gnuradio/block_detail.h>
#include <gnuradio/buffer.h>
#include <gnuradio/prefs.h>
#include <stdexcept>
#include <iostream>

namespace gr {

  block::block(const std::string &name,
               io_signature::sptr input_signature,
               io_signature::sptr output_signature)
    : basic_block(name, input_signature, output_signature),
      d_output_multiple (1),
      d_output_multiple_set(false),
      d_unaligned(0),
      d_is_unaligned(false),
      d_relative_rate (1.0),
      d_history(1),
      d_attr_delay(0),
      d_fixed_rate(false),
      d_max_noutput_items_set(false),
      d_max_noutput_items(0),
      d_min_noutput_items(0),
      d_tag_propagation_policy(TPP_ALL_TO_ALL),
      d_priority(-1),
      d_pc_rpc_set(false),
      d_update_rate(false),
      d_max_output_buffer(std::max(output_signature->max_streams(),1), -1),
      d_min_output_buffer(std::max(output_signature->max_streams(),1), -1),
      d_pmt_done(pmt::intern("done")),
      d_system_port(pmt::intern("system"))
  {
    global_block_registry.register_primitive(alias(), this);
    message_port_register_in(d_system_port);
    set_msg_handler(d_system_port, boost::bind(&block::system_handler, this, _1));

    configure_default_loggers(d_logger, d_debug_logger, symbol_name());
  }

  block::~block()
  {
    global_block_registry.unregister_primitive(symbol_name());
  }

  unsigned
  block::history() const
  {
    return d_history;
  }

  void
  block::set_history(unsigned history)
  {
    d_history = history;
  }

  void
  block::declare_sample_delay(unsigned delay)
  {
    d_attr_delay = delay;
    if(d_detail) {
      unsigned int nins = static_cast<unsigned int>(d_detail->ninputs());
      for(unsigned int n = 0; n < nins; n++) {
        d_detail->input(n)->declare_sample_delay(d_attr_delay);
      }
    }
  }

  void
  block::declare_sample_delay(int which, unsigned delay)
  {
    d_attr_delay = delay;
    if(d_detail) {
      d_detail->input(which)->declare_sample_delay(d_attr_delay);
    }
  }

  unsigned
  block::sample_delay(int which) const
  {
    return d_attr_delay;
  }

  // stub implementation:  1:1

  void
  block::forecast(int noutput_items, gr_vector_int &ninput_items_required)
  {
    unsigned ninputs = ninput_items_required.size ();
    for(unsigned i = 0; i < ninputs; i++)
      ninput_items_required[i] = noutput_items + history() - 1;
  }

  // default implementation

  bool
  block::start()
  {
    return true;
  }

  bool
  block::stop()
  {
    return true;
  }

  void
  block::set_output_multiple(int multiple)
  {
    if(multiple < 1)
      throw std::invalid_argument("block::set_output_multiple");

    d_output_multiple_set = true;
    d_output_multiple = multiple;
  }

  void
  block::set_alignment(int multiple)
  {
    if(multiple < 1)
      throw std::invalid_argument("block::set_alignment_multiple");

    d_output_multiple = multiple;
  }

  void
  block::set_unaligned(int na)
  {
    // unaligned value must be less than 0 and it doesn't make sense
    // that it's larger than the alignment value.
    if((na < 0) || (na > d_output_multiple))
      throw std::invalid_argument("block::set_unaligned");

    d_unaligned = na;
  }

  void
  block::set_is_unaligned(bool u)
  {
    d_is_unaligned = u;
  }

  void
  block::set_relative_rate(double relative_rate)
  {
    if(relative_rate < 0.0)
      throw std::invalid_argument("block::set_relative_rate");

    d_relative_rate = relative_rate;
  }

  void
  block::consume(int which_input, int how_many_items)
  {
    d_detail->consume(which_input, how_many_items);
  }

  void
  block::consume_each(int how_many_items)
  {
    d_detail->consume_each(how_many_items);
  }

  void
  block::produce(int which_output, int how_many_items)
  {
    d_detail->produce(which_output, how_many_items);
  }

  int
  block::fixed_rate_ninput_to_noutput(int ninput)
  {
    throw std::runtime_error("Unimplemented");
  }

  int
  block::fixed_rate_noutput_to_ninput(int noutput)
  {
    throw std::runtime_error("Unimplemented");
  }

  uint64_t
  block::nitems_read(unsigned int which_input)
  {
    if(d_detail) {
      return d_detail->nitems_read(which_input);
    }
    else {
      //throw std::runtime_error("No block_detail associated with block yet");
      return 0;
    }
  }

  uint64_t
  block::nitems_written(unsigned int which_output)
  {
    if(d_detail) {
      return d_detail->nitems_written(which_output);
    }
    else {
      //throw std::runtime_error("No block_detail associated with block yet");
      return 0;
    }
  }

  void
  block::add_item_tag(unsigned int which_output,
                         const tag_t &tag)
  {
    d_detail->add_item_tag(which_output, tag);
  }

  void
  block::remove_item_tag(unsigned int which_input,
                         const tag_t &tag)
  {
    d_detail->remove_item_tag(which_input, tag, unique_id());
  }

  void
  block::get_tags_in_range(std::vector<tag_t> &v,
                           unsigned int which_input,
                           uint64_t start, uint64_t end)
  {
    d_detail->get_tags_in_range(v, which_input, start, end, unique_id());
  }

  void
  block::get_tags_in_range(std::vector<tag_t> &v,
                           unsigned int which_input,
                           uint64_t start, uint64_t end,
                           const pmt::pmt_t &key)
  {
    d_detail->get_tags_in_range(v, which_input, start, end, key, unique_id());
  }

  void
  block::get_tags_in_window(std::vector<tag_t> &v,
                            unsigned int which_input,
                            uint64_t start, uint64_t end)
  {
    d_detail->get_tags_in_range(v, which_input,
                                nitems_read(which_input) + start,
                                nitems_read(which_input) + end,
                                unique_id());
  }

  void
  block::get_tags_in_window(std::vector<tag_t> &v,
                            unsigned int which_input,
                            uint64_t start, uint64_t end,
                            const pmt::pmt_t &key)
  {
    d_detail->get_tags_in_range(v, which_input,
                                nitems_read(which_input) + start,
                                nitems_read(which_input) + end,
                                key, unique_id());
  }

  block::tag_propagation_policy_t
  block::tag_propagation_policy()
  {
    return d_tag_propagation_policy;
  }

  void
  block::set_tag_propagation_policy(tag_propagation_policy_t p)
  {
    d_tag_propagation_policy = p;
  }

  int
  block::max_noutput_items()
  {
    return d_max_noutput_items;
  }

  void
  block::set_max_noutput_items(int m)
  {
    if(m <= 0)
      throw std::runtime_error("block::set_max_noutput_items: value for max_noutput_items must be greater than 0.\n");

    d_max_noutput_items = m;
    d_max_noutput_items_set = true;
  }

  void
  block::unset_max_noutput_items()
  {
    d_max_noutput_items_set = false;
  }

  bool
  block::is_set_max_noutput_items()
  {
    return d_max_noutput_items_set;
  }

  void
  block::set_processor_affinity(const std::vector<int> &mask)
  {
    d_affinity = mask;
    if(d_detail) {
      d_detail->set_processor_affinity(d_affinity);
    }
  }

  void
  block::unset_processor_affinity()
  {
    d_affinity.clear();
    if(d_detail) {
      d_detail->unset_processor_affinity();
    }
  }

  int
  block::active_thread_priority()
  {
    if(d_detail) {
      return d_detail->thread_priority();
    }
    return -1;
  }

  int
  block::thread_priority()
  {
    return d_priority;
  }

  int
  block::set_thread_priority(int priority)
  {
    d_priority = priority;
    if(d_detail) {
      return d_detail->set_thread_priority(priority);
    }
    return d_priority;
  }

  void
  block::expand_minmax_buffer(int port)
  {
    if((size_t)port >= d_max_output_buffer.size())
      set_max_output_buffer(port, -1);
    if((size_t)port >= d_min_output_buffer.size())
      set_min_output_buffer(port, -1);
  }

  long
  block::max_output_buffer(size_t i)
  {
    if(i >= d_max_output_buffer.size())
      throw std::invalid_argument("basic_block::max_output_buffer: port out of range.");
    return d_max_output_buffer[i];
  }

  void
  block::set_max_output_buffer(long max_output_buffer)
  {
    for(int i = 0; i < output_signature()->max_streams(); i++) {
      set_max_output_buffer(i, max_output_buffer);
    }
  }

  void
  block::set_max_output_buffer(int port, long max_output_buffer)
  {
    if((size_t)port >= d_max_output_buffer.size())
      d_max_output_buffer.push_back(max_output_buffer);
    else
      d_max_output_buffer[port] = max_output_buffer;
  }

  long
  block::min_output_buffer(size_t i)
  {
    if(i >= d_min_output_buffer.size())
      throw std::invalid_argument("basic_block::min_output_buffer: port out of range.");
    return d_min_output_buffer[i];
  }

  void
  block::set_min_output_buffer(long min_output_buffer)
  {
    std::cout << "set_min_output_buffer on block " << unique_id() << " to " << min_output_buffer << std::endl;
    for(int i=0; i<output_signature()->max_streams(); i++) {
      set_min_output_buffer(i, min_output_buffer);
    }
  }

  void
  block::set_min_output_buffer(int port, long min_output_buffer)
  {
    if((size_t)port >= d_min_output_buffer.size())
      d_min_output_buffer.push_back(min_output_buffer);
    else
      d_min_output_buffer[port] = min_output_buffer;
  }


  bool
  block::update_rate() const
  {
    return d_update_rate;
  }

  void
  block::enable_update_rate(bool en)
  {
    d_update_rate = en;
  }

  float
  block::pc_noutput_items()
  {
    if(d_detail) {
      return d_detail->pc_noutput_items();
    }
    else {
      return 0;
    }
  }

  float
  block::pc_noutput_items_avg()
  {
    if(d_detail) {
      return d_detail->pc_noutput_items_avg();
    }
    else {
      return 0;
    }
  }

  float
  block::pc_noutput_items_var()
  {
    if(d_detail) {
      return d_detail->pc_noutput_items_var();
    }
    else {
      return 0;
    }
  }

  float
  block::pc_nproduced()
  {
    if(d_detail) {
      return d_detail->pc_nproduced();
    }
    else {
      return 0;
    }
  }

  float
  block::pc_nproduced_avg()
  {
    if(d_detail) {
      return d_detail->pc_nproduced_avg();
    }
    else {
      return 0;
    }
  }

  float
  block::pc_nproduced_var()
  {
    if(d_detail) {
      return d_detail->pc_nproduced_var();
    }
    else {
      return 0;
    }
  }

  float
  block::pc_input_buffers_full(int which)
  {
    if(d_detail) {
      return d_detail->pc_input_buffers_full(static_cast<size_t>(which));
    }
    else {
      return 0;
    }
  }

  float
  block::pc_input_buffers_full_avg(int which)
  {
    if(d_detail) {
      return d_detail->pc_input_buffers_full_avg(static_cast<size_t>(which));
    }
    else {
      return 0;
    }
  }

  float
  block::pc_input_buffers_full_var(int which)
  {
    if(d_detail) {
      return d_detail->pc_input_buffers_full_var(static_cast<size_t>(which));
    }
    else {
      return 0;
    }
  }

  std::vector<float>
  block::pc_input_buffers_full()
  {
    if(d_detail) {
      return d_detail->pc_input_buffers_full();
    }
    else {
      return std::vector<float>(1,0);
    }
  }

  std::vector<float>
  block::pc_input_buffers_full_avg()
  {
    if(d_detail) {
      return d_detail->pc_input_buffers_full_avg();
    }
    else {
      return std::vector<float>(1,0);
    }
  }

  std::vector<float>
  block::pc_input_buffers_full_var()
  {
    if(d_detail) {
      return d_detail->pc_input_buffers_full_var();
    }
    else {
      return std::vector<float>(1,0);
    }
  }

  float
  block::pc_output_buffers_full(int which)
  {
    if(d_detail) {
      return d_detail->pc_output_buffers_full(static_cast<size_t>(which));
    }
    else {
      return 0;
    }
  }

  float
  block::pc_output_buffers_full_avg(int which)
  {
    if(d_detail) {
      return d_detail->pc_output_buffers_full_avg(static_cast<size_t>(which));
    }
    else {
      return 0;
    }
  }

  float
  block::pc_output_buffers_full_var(int which)
  {
    if(d_detail) {
      return d_detail->pc_output_buffers_full_var(static_cast<size_t>(which));
    }
    else {
      return 0;
    }
  }

  std::vector<float>
  block::pc_output_buffers_full()
  {
    if(d_detail) {
      return d_detail->pc_output_buffers_full();
    }
    else {
      return std::vector<float>(1,0);
    }
  }

  std::vector<float>
  block::pc_output_buffers_full_avg()
  {
    if(d_detail) {
      return d_detail->pc_output_buffers_full_avg();
    }
    else {
      return std::vector<float>(1,0);
    }
  }

  std::vector<float>
  block::pc_output_buffers_full_var()
  {
    if(d_detail) {
      return d_detail->pc_output_buffers_full_var();
    }
    else {
      return std::vector<float>(1,0);
    }
  }

  float
  block::pc_work_time()
  {
    if(d_detail) {
      return d_detail->pc_work_time();
    }
    else {
      return 0;
    }
  }

  float
  block::pc_work_time_avg()
  {
    if(d_detail) {
      return d_detail->pc_work_time_avg();
    }
    else {
      return 0;
    }
  }

  float
  block::pc_work_time_var()
  {
    if(d_detail) {
      return d_detail->pc_work_time_var();
    }
    else {
      return 0;
    }
  }

  float
  block::pc_work_time_total()
  {
    if(d_detail) {
      return d_detail->pc_work_time_total();
    }
    else {
      return 0;
    }
  }

  float
  block::pc_throughput_avg() {
    if(d_detail) {
      return d_detail->pc_throughput_avg();
    }
    else {
      return 0;
    }
  }

  void
  block::reset_perf_counters()
  {
    if(d_detail) {
      d_detail->reset_perf_counters();
    }
  }


  void
  block::system_handler(pmt::pmt_t msg)
  {
    //std::cout << "system_handler " << msg << "\n";
    pmt::pmt_t op = pmt::car(msg);
<<<<<<< HEAD
    if(pmt::eqv(op, d_pmt_done)){
        d_finished = pmt::to_long(pmt::cdr(msg));
        global_block_registry.notify_blk(alias());
=======
    if(pmt::eqv(op, pmt::mp("done"))){
        d_finished = pmt::to_bool(pmt::cdr(msg));
>>>>>>> d78f7fcd
    } else {
        std::cout << "WARNING: bad message op on system port!\n";
        pmt::print(msg);
    }
  }

  void
  block::set_log_level(std::string level)
  {
    logger_set_level(d_logger, level);
  }

  std::string
  block::log_level()
  {
    std::string level;
    logger_get_level(d_logger, level);
    return level;
  }

  void
  block::notify_msg_neighbors()
  {
    size_t len = pmt::length(d_message_subscribers);
    pmt::pmt_t port_names = pmt::make_vector(len, pmt::PMT_NIL);
    pmt::pmt_t keys = pmt::dict_keys(d_message_subscribers);
    for(size_t i = 0; i < len; i++) {
      // for each output port
      pmt::pmt_t oport = pmt::nth(i,keys);

      // for each subscriber on this port
      pmt::pmt_t currlist = pmt::dict_ref(d_message_subscribers, oport, pmt::PMT_NIL);

      // iterate through subscribers on port
      while(pmt::is_pair(currlist)) {
        pmt::pmt_t target = pmt::car(currlist);

        pmt::pmt_t block = pmt::car(target);

        currlist = pmt::cdr(currlist);
        basic_block_sptr blk = global_block_registry.block_lookup(block);
<<<<<<< HEAD
        blk->post(d_system_port, pmt::cons(d_pmt_done, pmt::mp(true)));
=======
        blk->post(port, pmt::cons(pmt::mp("done"), pmt::PMT_T));

        //std::cout << "notify finished --> ";
        //pmt::print(pmt::cons(block,port));
        //std::cout << "\n";

>>>>>>> d78f7fcd
        }
    }
  }

  bool
  block::finished()
  {
    if(detail()->ninputs() != 0)
      return false;
    else
      return d_finished;
  }



  void
  block::setup_pc_rpc()
  {
    d_pc_rpc_set = true;
#if defined(GR_CTRLPORT) && defined(GR_PERFORMANCE_COUNTERS)
#include <gnuradio/rpcregisterhelpers.h>
    d_rpc_vars.push_back(
      rpcbasic_sptr(new rpcbasic_register_trigger<block>(
        alias(), "reset_perf_counters", &block::reset_perf_counters,
        "Reset the Performance Counters", RPC_PRIVLVL_MIN)));

    d_rpc_vars.push_back(
      rpcbasic_sptr(new rpcbasic_register_get<block, float>(
        alias(), "noutput_items", &block::pc_noutput_items,
        pmt::mp(0), pmt::mp(32768), pmt::mp(0),
        "", "noutput items", RPC_PRIVLVL_MIN,
        DISPTIME | DISPOPTSTRIP)));

    d_rpc_vars.push_back(
      rpcbasic_sptr(new rpcbasic_register_get<block, float>(
        alias(), "avg noutput_items", &block::pc_noutput_items_avg,
        pmt::mp(0), pmt::mp(32768), pmt::mp(0),
        "", "Average noutput items", RPC_PRIVLVL_MIN,
        DISPTIME | DISPOPTSTRIP)));

    d_rpc_vars.push_back(
      rpcbasic_sptr(new rpcbasic_register_get<block, float>(
        alias(), "var noutput_items", &block::pc_noutput_items_var,
        pmt::mp(0), pmt::mp(32768), pmt::mp(0),
        "", "Var. noutput items", RPC_PRIVLVL_MIN,
        DISPTIME | DISPOPTSTRIP)));

    d_rpc_vars.push_back(
      rpcbasic_sptr(new rpcbasic_register_get<block, float>(
        alias(), "nproduced", &block::pc_nproduced,
        pmt::mp(0), pmt::mp(32768), pmt::mp(0),
        "", "items produced", RPC_PRIVLVL_MIN,
        DISPTIME | DISPOPTSTRIP)));

    d_rpc_vars.push_back(
      rpcbasic_sptr(new rpcbasic_register_get<block, float>(
        alias(), "avg nproduced", &block::pc_nproduced_avg,
        pmt::mp(0), pmt::mp(32768), pmt::mp(0),
        "", "Average items produced", RPC_PRIVLVL_MIN,
        DISPTIME | DISPOPTSTRIP)));

    d_rpc_vars.push_back(
      rpcbasic_sptr(new rpcbasic_register_get<block, float>(
        alias(), "var nproduced", &block::pc_nproduced_var,
        pmt::mp(0), pmt::mp(32768), pmt::mp(0),
        "", "Var. items produced", RPC_PRIVLVL_MIN,
        DISPTIME | DISPOPTSTRIP)));

    d_rpc_vars.push_back(
      rpcbasic_sptr(new rpcbasic_register_get<block, float>(
        alias(), "work time", &block::pc_work_time,
        pmt::mp(0), pmt::mp(1e9), pmt::mp(0),
        "", "clock cycles in call to work", RPC_PRIVLVL_MIN,
        DISPTIME | DISPOPTSTRIP)));

    d_rpc_vars.push_back(
      rpcbasic_sptr(new rpcbasic_register_get<block, float>(
        alias(), "avg work time", &block::pc_work_time_avg,
        pmt::mp(0), pmt::mp(1e9), pmt::mp(0),
        "", "Average clock cycles in call to work", RPC_PRIVLVL_MIN,
        DISPTIME | DISPOPTSTRIP)));

    d_rpc_vars.push_back(
      rpcbasic_sptr(new rpcbasic_register_get<block, float>(
        alias(), "var work time", &block::pc_work_time_var,
        pmt::mp(0), pmt::mp(1e9), pmt::mp(0),
        "", "Var. clock cycles in call to work", RPC_PRIVLVL_MIN,
        DISPTIME | DISPOPTSTRIP)));

    d_rpc_vars.push_back(
      rpcbasic_sptr(new rpcbasic_register_get<block, float>(
        alias(), "total work time", &block::pc_work_time_total,
        pmt::mp(0), pmt::mp(1e9), pmt::mp(0),
        "", "Total clock cycles in calls to work", RPC_PRIVLVL_MIN,
        DISPTIME | DISPOPTSTRIP)));

    d_rpc_vars.push_back(
      rpcbasic_sptr(new rpcbasic_register_get<block, float>(
        alias(), "avg throughput", &block::pc_throughput_avg,
        pmt::mp(0), pmt::mp(1e9), pmt::mp(0),
        "items/s", "Average items throughput in call to work", RPC_PRIVLVL_MIN,
        DISPTIME | DISPOPTSTRIP)));

    d_rpc_vars.push_back(
      rpcbasic_sptr(new rpcbasic_register_get<block, std::vector<float> >(
        alias(), "input \% full", &block::pc_input_buffers_full,
        pmt::make_f32vector(0,0), pmt::make_f32vector(0,1), pmt::make_f32vector(0,0),
        "", "how full input buffers are", RPC_PRIVLVL_MIN,
        DISPTIME | DISPOPTSTRIP)));

    d_rpc_vars.push_back(
      rpcbasic_sptr(new rpcbasic_register_get<block, std::vector<float> >(
        alias(), "avg input \% full", &block::pc_input_buffers_full_avg,
        pmt::make_f32vector(0,0), pmt::make_f32vector(0,1), pmt::make_f32vector(0,0),
        "", "Average of how full input buffers are", RPC_PRIVLVL_MIN,
        DISPTIME | DISPOPTSTRIP)));

    d_rpc_vars.push_back(
      rpcbasic_sptr(new rpcbasic_register_get<block, std::vector<float> >(
        alias(), "var input \% full", &block::pc_input_buffers_full_var,
        pmt::make_f32vector(0,0), pmt::make_f32vector(0,1), pmt::make_f32vector(0,0),
        "", "Var. of how full input buffers are", RPC_PRIVLVL_MIN,
        DISPTIME | DISPOPTSTRIP)));

    d_rpc_vars.push_back(
      rpcbasic_sptr(new rpcbasic_register_get<block, std::vector<float> >(
        alias(), "output \% full", &block::pc_output_buffers_full,
        pmt::make_f32vector(0,0), pmt::make_f32vector(0,1), pmt::make_f32vector(0,0),
        "", "how full output buffers are", RPC_PRIVLVL_MIN,
        DISPTIME | DISPOPTSTRIP)));

    d_rpc_vars.push_back(
      rpcbasic_sptr(new rpcbasic_register_get<block, std::vector<float> >(
        alias(), "avg output \% full", &block::pc_output_buffers_full_avg,
        pmt::make_f32vector(0,0), pmt::make_f32vector(0,1), pmt::make_f32vector(0,0),
        "", "Average of how full output buffers are", RPC_PRIVLVL_MIN,
        DISPTIME | DISPOPTSTRIP)));

    d_rpc_vars.push_back(
      rpcbasic_sptr(new rpcbasic_register_get<block, std::vector<float> >(
        alias(), "var output \% full", &block::pc_output_buffers_full_var,
        pmt::make_f32vector(0,0), pmt::make_f32vector(0,1), pmt::make_f32vector(0,0),
        "", "Var. of how full output buffers are", RPC_PRIVLVL_MIN,
        DISPTIME | DISPOPTSTRIP)));
#endif /* defined(GR_CTRLPORT) && defined(GR_PERFORMANCE_COUNTERS) */
  }

  std::ostream&
  operator << (std::ostream& os, const block *m)
  {
    os << "<block " << m->name() << " (" << m->unique_id() << ")>";
    return os;
  }

  int
  block::general_work(int noutput_items,
                      gr_vector_int &ninput_items,
                      gr_vector_const_void_star &input_items,
                      gr_vector_void_star &output_items)
  {
    throw std::runtime_error("block::general_work() not implemented");
    return 0;
  }

} /* namespace gr */<|MERGE_RESOLUTION|>--- conflicted
+++ resolved
@@ -708,14 +708,9 @@
   {
     //std::cout << "system_handler " << msg << "\n";
     pmt::pmt_t op = pmt::car(msg);
-<<<<<<< HEAD
     if(pmt::eqv(op, d_pmt_done)){
-        d_finished = pmt::to_long(pmt::cdr(msg));
+        d_finished = pmt::to_bool(pmt::cdr(msg));
         global_block_registry.notify_blk(alias());
-=======
-    if(pmt::eqv(op, pmt::mp("done"))){
-        d_finished = pmt::to_bool(pmt::cdr(msg));
->>>>>>> d78f7fcd
     } else {
         std::cout << "WARNING: bad message op on system port!\n";
         pmt::print(msg);
@@ -757,16 +752,7 @@
 
         currlist = pmt::cdr(currlist);
         basic_block_sptr blk = global_block_registry.block_lookup(block);
-<<<<<<< HEAD
         blk->post(d_system_port, pmt::cons(d_pmt_done, pmt::mp(true)));
-=======
-        blk->post(port, pmt::cons(pmt::mp("done"), pmt::PMT_T));
-
-        //std::cout << "notify finished --> ";
-        //pmt::print(pmt::cons(block,port));
-        //std::cout << "\n";
-
->>>>>>> d78f7fcd
         }
     }
   }
