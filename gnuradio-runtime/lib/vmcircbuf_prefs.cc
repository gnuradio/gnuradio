--- conflicted
+++ resolved
@@ -45,24 +45,14 @@
    * The simplest thing that could possibly work:
    *  the key is the filename; the value is the file contents.
    */
-<<<<<<< HEAD
-  char prefs_path_buffer[128];
-  static const char *
-=======
+
   static string
->>>>>>> 08088a54
   pathname(const char *key)
   {
     static fs::path path;
     path = fs::path(gr::appdata_path()) / ".gnuradio" / "prefs" / key;
-<<<<<<< HEAD
-    strcpy(prefs_path_buffer,path.string().c_str());
-    //return path.string().c_str();  //  DANGEROUS !!  return dangling pointer (invalid pointer) in Windows
-    return prefs_path_buffer;
-=======
     //return path.string().c_str();  //DANGEROUS !! return  invalid pointer in Windows XP/7
     return path.string();
->>>>>>> 08088a54
   }
 
   static void
