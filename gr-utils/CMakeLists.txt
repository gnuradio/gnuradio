--- conflicted
+++ resolved
@@ -22,15 +22,12 @@
     VAR CLICK_FOUND
 )
 
-<<<<<<< HEAD
-=======
 gr_python_check_module(
     DESC "click-plugins"
     MODULE click_plugins
     VAR CLICK_PLUGINS_FOUND
 )
 
->>>>>>> 56e5c012
 ########################################################################
 # Register component
 ########################################################################
