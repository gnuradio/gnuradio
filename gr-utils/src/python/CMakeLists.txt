# Copyright 2011 Free Software Foundation, Inc.
#
# This file is part of GNU Radio
#
# GNU Radio is free software; you can redistribute it and/or modify
# it under the terms of the GNU General Public License as published by
# the Free Software Foundation; either version 3, or (at your option)
# any later version.
#
# GNU Radio is distributed in the hope that it will be useful,
# but WITHOUT ANY WARRANTY; without even the implied warranty of
# MERCHANTABILITY or FITNESS FOR A PARTICULAR PURPOSE.  See the
# GNU General Public License for more details.
#
# You should have received a copy of the GNU General Public License
# along with GNU Radio; see the file COPYING.  If not, write to
# the Free Software Foundation, Inc., 51 Franklin Street,
# Boston, MA 02110-1301, USA.

########################################################################
# Install python files and apps
########################################################################
include(GrPython)

GR_PYTHON_INSTALL(
    FILES
    plot_data.py
    plot_fft_base.py
    plot_psd_base.py
    pyqt_plot.py
    pyqt_filter.py
    DESTINATION ${GR_PYTHON_DIR}/gnuradio
    COMPONENT "utils"
)

GR_PYTHON_INSTALL(
    PROGRAMS
    create-gnuradio-out-of-tree-project
    gr_plot_char
    gr_plot_const
    gr_plot_fft
    gr_plot_fft_c
    gr_plot_fft_f
    gr_plot_psd
    gr_plot_psd_c
    gr_plot_psd_f
    gr_plot_float
    gr_plot_int
    gr_plot_iq
    gr_plot_short
    gr_plot_qt
<<<<<<< HEAD
=======
    gr_filter_design
    grcc
>>>>>>> fbef8283
    DESTINATION ${GR_RUNTIME_DIR}
    COMPONENT "utils"
)<|MERGE_RESOLUTION|>--- conflicted
+++ resolved
@@ -49,11 +49,7 @@
     gr_plot_iq
     gr_plot_short
     gr_plot_qt
-<<<<<<< HEAD
-=======
-    gr_filter_design
     grcc
->>>>>>> fbef8283
     DESTINATION ${GR_RUNTIME_DIR}
     COMPONENT "utils"
 )