--- conflicted
+++ resolved
@@ -22,7 +22,7 @@
 
 import os
 import re
-from argparse import ArgumentParser, RawDescriptionHelpFormatter
+from optparse import OptionParser, OptionGroup
 
 from gnuradio import gr
 from util_functions import get_modname
@@ -35,8 +35,6 @@
 class ModTool(object):
     """ Base class for all modtool command classes. """
     name = 'base'
-    description = None
-
     def __init__(self):
         self._subdirs = ['lib', 'include', 'python', 'swig', 'grc'] # List subdirs where stuff happens
         self._has_subdirs = {}
@@ -46,10 +44,10 @@
         for subdir in self._subdirs:
             self._has_subdirs[subdir] = False
             self._skip_subdirs[subdir] = False
+        self.parser = self.setup_parser()
         self._dir = None
         self.scm = None
 
-<<<<<<< HEAD
     def setup_parser(self):
         """ Init the option parser. If derived classes need to add options,
         override this and call the parent function. """
@@ -61,9 +59,9 @@
         ogroup.add_option("-d", "--directory", type="string", default=".",
                           help="Base directory of the module. Defaults to the cwd.")
         ogroup.add_option("-n", "--module-name", type="string", default=None,
-                          help="Use this to override the current module's name (is normally autodetected).")
+                help="Use this to override the current module's name (is normally autodetected).")
         ogroup.add_option("-N", "--block-name", type="string", default=None,
-                          help="Name of the block, where applicable.")
+                help="Name of the block, where applicable.")
         ogroup.add_option("--skip-lib", action="store_true", default=False,
                           help="Don't do anything in the lib/ subdirectory.")
         ogroup.add_option("--skip-swig", action="store_true", default=False,
@@ -73,54 +71,19 @@
         ogroup.add_option("--skip-grc", action="store_true", default=False,
                           help="Don't do anything in the grc/ subdirectory.")
         ogroup.add_option("--scm-mode", type="choice", choices=('yes', 'no', 'auto'),
-                          default=gr.prefs().get_string('modtool', 'scm_mode', 'no'),
-                          help="Use source control management (yes, no or auto).")
+                default=gr.prefs().get_string('modtool', 'scm_mode', 'no'),
+                help="Use source control management (yes, no or auto).")
         ogroup.add_option("-y", "--yes", action="store_true", default=False,
                           help="Answer all questions with 'yes'. This can overwrite and delete your files, so be careful.")
         parser.add_option_group(ogroup)
-=======
-    @staticmethod
-    def setup_parser(parser):
-        """Override in child class."""
-        pass
-
-    @staticmethod
-    def setup_parser_block(parser):
-        """Setup options specific for block manipulating modules."""
-        parser.add_argument("blockname", nargs="?", metavar="BLOCK_NAME",
-                help="Name of the block/module")
-
-    @staticmethod
-    def get_parser():
-        """Init the option parser."""
-        parser = ArgumentParser(
-                description='Manipulate with GNU Radio modules source code tree. ' + \
-                        'Call it withou options to run specified command interactively',
-                        formatter_class=RawDescriptionHelpFormatter)
-        parser.add_argument("-d", "--directory", default=".",
-                help="Base directory of the module. Defaults to the cwd.")
-        parser.add_argument("--skip-lib", action="store_true",
-                help="Don't do anything in the lib/ subdirectory.")
-        parser.add_argument("--skip-swig", action="store_true",
-                help="Don't do anything in the swig/ subdirectory.")
-        parser.add_argument("--skip-python", action="store_true",
-                help="Don't do anything in the python/ subdirectory.")
-        parser.add_argument("--skip-grc", action="store_true",
-                help="Don't do anything in the grc/ subdirectory.")
-        parser.add_argument("--scm-mode", choices=('yes', 'no', 'auto'),
-                default=gr.prefs().get_string('modtool', 'scm_mode', 'no'),
-                help="Use source control management [ yes | no | auto ]).")
-        parser.add_argument("-y", "--yes", action="store_true",
-                help="Answer all questions with 'yes'. This can overwrite and delete your files, so be careful.")
->>>>>>> d78f7fcd
         return parser
 
-    def setup(self, options):
+    def setup(self, options, args):
         """ Initialise all internal variables, such as the module name etc. """
         self._dir = options.directory
         if not self._check_directory(self._dir):
             raise ModToolException('No GNU Radio module found in the given directory.')
-        if hasattr(options, 'module_name') and options.module_name is not None:
+        if options.module_name is not None:
             self._info['modname'] = options.module_name
         else:
             self._info['modname'] = get_modname()
@@ -140,7 +103,7 @@
             self._skip_subdirs['swig'] = True
         if options.skip_grc or not self._has_subdirs['grc']:
             self._skip_subdirs['grc'] = True
-        self._info['blockname'] = options.blockname
+        self._info['blockname'] = options.block_name
         self._setup_files()
         self._info['yes'] = options.yes
         self.options = options
@@ -219,28 +182,20 @@
                 return fname
         return None
 
-    def run(self, options):
+    def run(self):
         """ Override this. """
-        raise NotImplementedError('Module implementation missing')
-
-
-def get_modtool_modules(all_objects):
-    """Return list with all modtool modules."""
-    modules = []
-    for o in all_objects:
+        pass
+
+
+def get_class_dict(the_globals):
+    " Return a dictionary of the available commands in the form command->class "
+    classdict = {}
+    for g in the_globals:
         try:
-<<<<<<< HEAD
             if issubclass(g, ModTool):
                 classdict[g.name] = g
-                for alias in g.aliases:
-                    classdict[alias] = g
+                for a in g.aliases:
+                    classdict[a] = g
         except (TypeError, AttributeError):
             pass
-    return classdict
-=======
-            if issubclass(o, ModTool) and o != ModTool:
-                modules.append(o)
-        except (TypeError, AttributeError):
-            pass
-    return modules
->>>>>>> d78f7fcd
+    return classdict