--- conflicted
+++ resolved
@@ -1,9 +1,5 @@
 #
-<<<<<<< HEAD
-# Copyright 2013, 2017 Free Software Foundation, Inc.
-=======
-# Copyright 2013-2014 Free Software Foundation, Inc.
->>>>>>> d78f7fcd
+# Copyright 2013 Free Software Foundation, Inc.
 #
 # This file is part of GNU Radio
 #
@@ -26,29 +22,22 @@
 
 import os
 import re
-<<<<<<< HEAD
 from optparse import OptionGroup
-import getpass
 import readline
 import Cheetah.Template
-=======
->>>>>>> d78f7fcd
 
 from util_functions import append_re_line_sequence, ask_yes_no, SequenceCompleter
 from cmakefile_editor import CMakeFileEditor
 from modtool_base import ModTool, ModToolException
 from templates import Templates
-<<<<<<< HEAD
 from code_generator import get_template
-
-=======
-from code_generator import render_template
->>>>>>> d78f7fcd
+import Cheetah.Template
+
 
 class ModToolAdd(ModTool):
     """ Add block to the out-of-tree module. """
     name = 'add'
-    description = 'Add new block into module.'
+    aliases = ('insert',)
     _block_types = ('sink', 'source', 'sync', 'decimator', 'interpolator',
                     'general', 'tagged_stream', 'hier', 'noblock')
 
@@ -59,13 +48,11 @@
         self._skip_cmakefiles = False
         self._license_file = None
 
-<<<<<<< HEAD
     def setup_parser(self):
         parser = ModTool.setup_parser(self)
         ogroup = OptionGroup(parser, "Add module options")
         ogroup.add_option("-t", "--block-type", type="choice",
-                          choices=self._block_types, default=None,
-                          help="One of %s." % ', '.join(self._block_types))
+                choices=self._block_types, default=None, help="One of %s." % ', '.join(self._block_types))
         ogroup.add_option("--license-file", type="string", default=None,
                           help="File containing the license header for every source code file.")
         ogroup.add_option("--copyright", type="string", default=None,
@@ -79,33 +66,12 @@
         ogroup.add_option("--skip-cmakefiles", action="store_true", default=False,
                           help="If given, only source files are written, but CMakeLists.txt files are left unchanged.")
         ogroup.add_option("-l", "--lang", type="choice", choices=('cpp', 'c++', 'python'),
-                          default=None, help="Language (cpp or python)")
+                default=None, help="Language (cpp or python)")
         parser.add_option_group(ogroup)
-=======
-    @staticmethod
-    def setup_parser(parser):
-        parser.add_argument("-t", "--block-type", choices=ModToolAdd._block_types,
-                help="One of %s." % ', '.join(ModToolAdd._block_types))
-        parser.add_argument("--license-file",
-                help="File containing the license header for every source code file.")
-        parser.add_argument("--copyright",
-                help="Name of the copyright holder (you or your company) MUST be a quoted string.")
-        parser.add_argument("--argument-list",
-                help="The argument list for the constructor and make functions.")
-        parser.add_argument("--add-python-qa", action="store_true", default=None,
-                help="If given, Python QA code is automatically added if possible.")
-        parser.add_argument("--add-cpp-qa", action="store_true", default=None,
-                help="If given, C++ QA code is automatically added if possible.")
-        parser.add_argument("--skip-cmakefiles", action="store_true",
-                help="If given, only source files are written, but CMakeLists.txt files are left unchanged.")
-        parser.add_argument("-l", "--lang", choices=('cpp', 'c++', 'python'),
-                help="Programing language")
-        ModTool.setup_parser_block(parser)
->>>>>>> d78f7fcd
         return parser
 
-    def setup(self, options):
-        ModTool.setup(self, options)
+    def setup(self, options, args):
+        ModTool.setup(self, options, args)
 
         if self._info['blockname'] is None:
             if len(args) >= 2:
@@ -132,7 +98,7 @@
         # Allow user to specify language interactively if not set
         self._info['lang'] = options.lang
         if self._info['lang'] is None:
-            language_candidates = ('c++', 'cpp', 'python')
+            language_candidates = ('cpp', 'python')
             with SequenceCompleter(language_candidates):
                 while self._info['lang'] not in language_candidates:
                     self._info['lang'] = raw_input("Language (python/cpp): ")
@@ -145,15 +111,15 @@
                 or (self._skip_subdirs['python'] and self._info['lang'] == 'python')):
             raise ModToolException('Missing or skipping relevant subdir.')
 
-<<<<<<< HEAD
-=======
         if self._info['blockname'] is None:
-            self._info['blockname'] = raw_input("Enter name of block/code (without module name prefix): ")
+            if len(args) >= 2:
+                self._info['blockname'] = args[1]
+            else:
+                self._info['blockname'] = raw_input("Enter name of block/code (without module name prefix): ")
         if not re.match('[a-zA-Z0-9_]+', self._info['blockname']):
             raise ModToolException('Invalid block name.')
         print "Block/code identifier: " + self._info['blockname']
         self._info['fullblockname'] = self._info['modname'] + '_' + self._info['blockname']
->>>>>>> d78f7fcd
         if not options.license_file:
             self._info['copyrightholder'] = options.copyright
             if self._info['copyrightholder'] is None:
@@ -205,23 +171,18 @@
             return open('LICENCE').read()
         elif self._info['is_component']:
             return Templates['grlicense']
-<<<<<<< HEAD
-        return get_template('defaultlicense', **self._info)
-=======
         else:
-            return Templates['defaultlicense'].format(**self._info)
->>>>>>> d78f7fcd
+            return get_template('defaultlicense', **self._info)
 
     def _write_tpl(self, tpl, path, fname):
         """ Shorthand for writing a substituted template to a file"""
         path_to_file = os.path.join(path, fname)
         print "Adding file '%s'..." % path_to_file
-        open(path_to_file, 'w').write(render_template(tpl, **self._info))
+        open(path_to_file, 'w').write(get_template(tpl, **self._info))
         self.scm.add_files((path_to_file,))
 
-    def run(self, options):
+    def run(self):
         """ Go, go, go. """
-        self.setup(options)
         has_swig = (
             self._info['lang'] == 'cpp'
             and not self._skip_subdirs['swig']
@@ -270,7 +231,6 @@
                     self.scm.mark_files_updated((self._file['qalib'],))
                 except IOError:
                     print "Can't add C++ QA files."
-<<<<<<< HEAD
         def _add_qa36():
             " Add C++ QA files for pre-3.7 API (not autotools) "
             fname_qa_cc = 'qa_%s.cc' % self._info['fullblockname']
@@ -285,14 +245,12 @@
                                         'filename': fname_qa_cc,
                                         'modname': self._info['modname']
                                        }
-                            )
                         )
+                     )
                 )
                 ed = CMakeFileEditor(self._file['cmlib'])
                 ed.remove_double_newlines()
                 ed.write()
-=======
->>>>>>> d78f7fcd
         fname_cc = None
         fname_h = None
         if self._info['version'] == '37':
@@ -313,7 +271,7 @@
             if self._info['version'] == '37':
                 _add_qa()
             elif self._info['version'] == '36':
-                print "Warning: C++ QA files not supported for 3.6-style OOTs."
+                _add_qa36()
             elif self._info['version'] == 'autofoo':
                 print "Warning: C++ QA files not supported for autotools."
         if not self._skip_cmakefiles:
@@ -338,7 +296,7 @@
         mod_block_sep = '/'
         if self._info['version'] == '36':
             mod_block_sep = '_'
-        swig_block_magic_str = render_template('swig_block_magic', **self._info)
+        swig_block_magic_str = get_template('swig_block_magic', **self._info)
         open(self._file['swig'], 'a').write(swig_block_magic_str)
         include_str = '#include "%s%s%s.h"' % (
             {True: 'gnuradio/' + self._info['modname'],
