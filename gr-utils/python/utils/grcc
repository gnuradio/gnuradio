#!/usr/bin/env python
#
# Copyright 2012 Free Software Foundation, Inc.
#
# This file is part of GNU Radio
#
# GNU Radio is free software; you can redistribute it and/or modify
# it under the terms of the GNU General Public License as published by
# the Free Software Foundation; either version 3, or (at your option)
# any later version.
#
# GNU Radio is distributed in the hope that it will be useful,
# but WITHOUT ANY WARRANTY; without even the implied warranty of
# MERCHANTABILITY or FITNESS FOR A PARTICULAR PURPOSE.  See the
# GNU General Public License for more details.
#
# You should have received a copy of the GNU General Public License
# along with GNU Radio; see the file COPYING.  If not, write to
# the Free Software Foundation, Inc., 51 Franklin Street,
# Boston, MA 02110-1301, USA.
#

import os
import sys
from optparse import OptionParser
import warnings
warnings.simplefilter('ignore')

try:
    from grc.python.Platform import Platform
except ImportError:
    from gnuradio.grc.python.Platform import Platform


class GRCC:
    def __init__(self, grcfile, out_dir):
        self.out_dir = out_dir
        self.platform = Platform()
        data = self.platform.parse_flow_graph(grcfile)

        self.fg = self.platform.get_new_flow_graph()
        self.fg.import_data(data)
        self.fg.grc_file_path = os.path.abspath(grcfile)
        self.fg.validate()

<<<<<<< HEAD
        errors = self.fg.get_error_messages()
        if errors:
                print "WARNING: Errors present during compilation"
                # Ugly block indent.
                print ''.join(["\t%s\n" % line for line in ''.join(errors).split('\n')])

        enabled = self.fg.get_enabled()
        if not enabled:
                print "ERROR: fg.get_enabled() reported False"
                sys.exit(1)

=======
        if not self.fg.is_valid():
            raise StandardError("\n\n".join(
                ["Validation failed:"] + self.fg.get_error_messages()
            ))
>>>>>>> 620817ed

        self.gen = self.platform.get_generator()(self.fg, out_dir)
        self.gen.write()

    def exec_program(self):
        progname = self.fg.get_option('id')
        os.system("{0}/{1}.py".format(self.out_dir, progname))


def main():
    usage="%prog: [options] filename"
    description = "Compiles a GRC file (.grc) into a GNU Radio Python program. The program is stored in ~/.grc_gnuradio by default, but this location can be changed with the -d option."

    parser = OptionParser(conflict_handler="resolve", usage=usage, description=description)
    parser.add_option("-d", "--directory", type="string", default='{0}/.grc_gnuradio/'.format(os.environ["HOME"]),
                      help="Specify the directory to output the compile program [default=%default]")
    parser.add_option("-e", "--execute", action="store_true", default=False,
                      help="Run the program after compiling [default=%default]")
    (options, args) = parser.parse_args ()

    if len(args) != 1:
        sys.stderr.write("Please specify a GRC file name to compile.\n")
        sys.exit(1)

<<<<<<< HEAD
    g = grcc(args[0], options.directory+"/")
=======
    try:
        g = GRCC(args[0], options.directory + "/")
    except Exception as e:
        sys.stderr.write(str(e) + "\n")
        sys.stderr.write("Error during file compilation.\n")
        sys.exit(1)
>>>>>>> 620817ed

    if options.execute:
        g.exec_program()


if __name__ == "__main__":
    main()<|MERGE_RESOLUTION|>--- conflicted
+++ resolved
@@ -43,24 +43,10 @@
         self.fg.grc_file_path = os.path.abspath(grcfile)
         self.fg.validate()
 
-<<<<<<< HEAD
-        errors = self.fg.get_error_messages()
-        if errors:
-                print "WARNING: Errors present during compilation"
-                # Ugly block indent.
-                print ''.join(["\t%s\n" % line for line in ''.join(errors).split('\n')])
-
-        enabled = self.fg.get_enabled()
-        if not enabled:
-                print "ERROR: fg.get_enabled() reported False"
-                sys.exit(1)
-
-=======
         if not self.fg.is_valid():
             raise StandardError("\n\n".join(
                 ["Validation failed:"] + self.fg.get_error_messages()
             ))
->>>>>>> 620817ed
 
         self.gen = self.platform.get_generator()(self.fg, out_dir)
         self.gen.write()
@@ -85,16 +71,12 @@
         sys.stderr.write("Please specify a GRC file name to compile.\n")
         sys.exit(1)
 
-<<<<<<< HEAD
-    g = grcc(args[0], options.directory+"/")
-=======
     try:
         g = GRCC(args[0], options.directory + "/")
     except Exception as e:
         sys.stderr.write(str(e) + "\n")
         sys.stderr.write("Error during file compilation.\n")
         sys.exit(1)
->>>>>>> 620817ed
 
     if options.execute:
         g.exec_program()
