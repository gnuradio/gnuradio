/* -*- c++ -*- */
/*
 * Copyright 2013, 2018 Free Software Foundation, Inc.
 *
 * This file is part of GNU Radio
 *
 * GNU Radio is free software; you can redistribute it and/or modify
 * it under the terms of the GNU General Public License as published by
 * the Free Software Foundation; either version 3, or (at your option)
 * any later version.
 *
 * GNU Radio is distributed in the hope that it will be useful,
 * but WITHOUT ANY WARRANTY; without even the implied warranty of
 * MERCHANTABILITY or FITNESS FOR A PARTICULAR PURPOSE.  See the
 * GNU General Public License for more details.
 *
 * You should have received a copy of the GNU General Public License
 * along with GNU Radio; see the file COPYING.  If not, write to
 * the Free Software Foundation, Inc., 51 Franklin Street,
 * Boston, MA 02110-1301, USA.
 */

#ifdef HAVE_CONFIG_H
#include "config.h"
#endif

#include <gnuradio/io_signature.h>
#include "ofdm_cyclic_prefixer_impl.h"

namespace gr {
  namespace digital {

    // Do not break backwards compatibility and overload the make function.
    ofdm_cyclic_prefixer::sptr
    ofdm_cyclic_prefixer::make(size_t input_size, size_t output_size, int rolloff_len, const std::string &len_tag_key)
    {
      int fft_len = input_size;
      std::vector<int> cp_lengths(1, static_cast<int>(output_size - input_size)); // Cast to silence compiler :(
      return gnuradio::get_initial_sptr(new ofdm_cyclic_prefixer_impl(fft_len, cp_lengths, rolloff_len, len_tag_key));
    }

    ofdm_cyclic_prefixer::sptr
    ofdm_cyclic_prefixer::make(int fft_len, std::vector<int> cp_lengths, int rolloff_len, const std::string &len_tag_key)
    {
<<<<<<< HEAD
      set_relative_rate((uint64_t)d_output_size, 1);
=======
      return gnuradio::get_initial_sptr(new ofdm_cyclic_prefixer_impl(fft_len, cp_lengths, rolloff_len, len_tag_key));
    }
>>>>>>> 47a66b09

    ofdm_cyclic_prefixer_impl::ofdm_cyclic_prefixer_impl(int fft_len, std::vector<int> cp_lengths, int rolloff_len, const std::string &len_tag_key)
      : gr::tagged_stream_block
        (
          "ofdm_cyclic_prefixer",
          gr::io_signature::make(1, 1, fft_len*sizeof(gr_complex)),
          gr::io_signature::make(1, 1, sizeof(gr_complex)), len_tag_key
        ),
        d_fft_len(fft_len),
        d_state(0),
        d_cp_max(0),
        d_cp_min(std::numeric_limits<int>::max()),
        d_rolloff_len(rolloff_len),
        d_cp_lengths(cp_lengths),
        d_up_flank((rolloff_len ? rolloff_len-1 : 0), 0),
        d_down_flank((rolloff_len ? rolloff_len-1 : 0), 0),
        d_delay_line(0, 0),
        d_len_tag_key(len_tag_key)
    {
      // Sanity
      if (d_cp_lengths.empty()) {
        throw std::invalid_argument(this->alias() + std::string(": CP lengths vector can not be empty."));
      }
      for(unsigned i=0; i<d_cp_lengths.size(); i++) {
        if (d_cp_lengths[i] != 0) {
          break;
        }
        if (i == d_cp_lengths.size()-1) {
          throw std::invalid_argument(this->alias() + std::string(": Please provide at least one CP which is != 0."));
        }
      }
      for(unsigned i=0; i<d_cp_lengths.size(); i++) {
        d_cp_max = std::max(d_cp_max, d_cp_lengths[i]);
        d_cp_min = std::min(d_cp_min, d_cp_lengths[i]);
      }
      if (d_cp_min < 0) {
        throw std::invalid_argument(this->alias() + std::string(": The minimum CP allowed is 0."));
      }
      // Give the buffer allocator and scheduler a hint about the ratio between input and output.
      set_relative_rate(d_cp_max + d_fft_len);
      // Flank of length 1 would just be rectangular.
      if(d_rolloff_len == 1) {
        d_rolloff_len = 0;
        GR_LOG_WARN(d_logger, "Set rolloff to 0, because 1 would result in a boxcar function.");
      }
      if(d_rolloff_len) {
        d_delay_line.resize(d_rolloff_len-1, 0);
        // More sanity
        if(d_rolloff_len > d_cp_min) {
          throw std::invalid_argument(this->alias() + std::string(": Rolloff length must be smaller than any of the cyclic prefix lengths."));
        }
        /* The actual flanks are one sample shorter than d_rolloff_len, because the
           first sample of the up- and down flank is always zero and one, respectively.*/
        for(int i = 1; i < d_rolloff_len; i++) {
          d_up_flank[i-1]   = 0.5 * (1 + cos(M_PI * i/rolloff_len - M_PI));
          d_down_flank[i-1] = 0.5 * (1 + cos(M_PI * (rolloff_len-i)/rolloff_len - M_PI));
        }
      }
      if(d_len_tag_key.empty()) {
        // noutput_items is set to be a multiple of the largest possible output size.
        // It is always OK to return less (in case of the shorter CP).
        set_output_multiple(d_fft_len + d_cp_max);
      }
      else {
        // Avoid automatic tag propagation and propagate them manually.
        set_tag_propagation_policy(TPP_DONT);
      }
    }

    ofdm_cyclic_prefixer_impl::~ofdm_cyclic_prefixer_impl()
    {
    }

    int
    ofdm_cyclic_prefixer_impl::calculate_output_stream_length(const gr_vector_int &ninput_items)
    {
      int noutput_items = ninput_items[0] * (d_cp_max + d_fft_len) + ( d_len_tag_key.empty() ? 0 : d_delay_line.size() );
      return noutput_items;
    }

    int
    ofdm_cyclic_prefixer_impl::work
    (
      int noutput_items,
      gr_vector_int &ninput_items,
      gr_vector_const_void_star &input_items,
      gr_vector_void_star &output_items
    )
    {
      gr_complex *in = (gr_complex *) input_items[0];
      gr_complex *out = (gr_complex *) output_items[0];
      int symbols_to_read = 0;
      // 1) Figure out if we're in freewheeling or packet mode.
      if(!d_len_tag_key.empty()) {
        symbols_to_read = ninput_items[0];
      } else {
        symbols_to_read = std::min(noutput_items / (int)(d_fft_len + d_cp_max), ninput_items[0]);
      }
      noutput_items = 0;
      // 2) Do the cyclic prefixing and, optionally, the pulse shaping.
      for(int sym_idx = 0; sym_idx < symbols_to_read; sym_idx++) {
        memcpy(static_cast<void*>(out + d_cp_lengths[d_state]), static_cast<void*>(in), d_fft_len * sizeof(gr_complex));
        memcpy(static_cast<void*>(out), static_cast<void*>(in + d_fft_len - d_cp_lengths[d_state]), d_cp_lengths[d_state] * sizeof(gr_complex));
        if(d_rolloff_len) {
          for(int i = 0; i < d_rolloff_len-1; i++) {
            out[i] = out[i] * d_up_flank[i] + d_delay_line[i];
            /* This is basically a cyclic suffix, but completely shifted into the next symbol.
               The data rate does not change. */
            d_delay_line[i] = in[i] * d_down_flank[i];
          }
        }
        in += d_fft_len;
        out += d_fft_len + d_cp_lengths[d_state];
        // Raise the number of noutput_items depending on how long the current output was.
        noutput_items += d_fft_len + d_cp_lengths[d_state];
        // Propagate tags.
        unsigned last_state = d_state > 0 ? d_state-1 : d_cp_lengths.size()-1;
        std::vector<tag_t> tags;
        get_tags_in_range(tags, 0, nitems_read(0) + sym_idx, nitems_read(0) + sym_idx + 1);
        for(unsigned i = 0; i < tags.size(); i++) {
          tags[i].offset = ( (tags[i].offset - nitems_read(0)) * (d_fft_len + d_cp_lengths[last_state]) ) + nitems_written(0);
          add_item_tag(0, tags[i].offset, tags[i].key, tags[i].value);
        }
        // Finally switch to next state.
        ++d_state %= d_cp_lengths.size();
      }
      /* 3) If we're in packet mode:
            - flush the delay line, if applicable */
      if(!d_len_tag_key.empty()) {
        if(d_rolloff_len) {
          std::memcpy(static_cast<void*>(out), static_cast<void*>(d_delay_line.data()), sizeof(gr_complex)*d_delay_line.size());
          d_delay_line.assign(d_delay_line.size(), 0);
          // Make last symbol a bit longer.
          noutput_items += d_delay_line.size();
        }
      }
      else {
        consume_each(symbols_to_read);
      }
      // Tell runtime system how many output items we produced.
      return noutput_items;
    }
  } // namespace digital
} // namespace gr<|MERGE_RESOLUTION|>--- conflicted
+++ resolved
@@ -42,12 +42,8 @@
     ofdm_cyclic_prefixer::sptr
     ofdm_cyclic_prefixer::make(int fft_len, std::vector<int> cp_lengths, int rolloff_len, const std::string &len_tag_key)
     {
-<<<<<<< HEAD
-      set_relative_rate((uint64_t)d_output_size, 1);
-=======
       return gnuradio::get_initial_sptr(new ofdm_cyclic_prefixer_impl(fft_len, cp_lengths, rolloff_len, len_tag_key));
     }
->>>>>>> 47a66b09
 
     ofdm_cyclic_prefixer_impl::ofdm_cyclic_prefixer_impl(int fft_len, std::vector<int> cp_lengths, int rolloff_len, const std::string &len_tag_key)
       : gr::tagged_stream_block
@@ -67,6 +63,7 @@
         d_delay_line(0, 0),
         d_len_tag_key(len_tag_key)
     {
+      set_relative_rate((uint64_t)d_output_size, 1);
       // Sanity
       if (d_cp_lengths.empty()) {
         throw std::invalid_argument(this->alias() + std::string(": CP lengths vector can not be empty."));
@@ -121,8 +118,7 @@
     {
     }
 
-    int
-    ofdm_cyclic_prefixer_impl::calculate_output_stream_length(const gr_vector_int &ninput_items)
+    int ofdm_cyclic_prefixer_impl::calculate_output_stream_length(const gr_vector_int &ninput_items)
     {
       int noutput_items = ninput_items[0] * (d_cp_max + d_fft_len) + ( d_len_tag_key.empty() ? 0 : d_delay_line.size() );
       return noutput_items;
