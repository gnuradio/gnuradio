/* -*- c++ -*- */
/* Copyright 2012 Free Software Foundation, Inc.
 * 
 * This file is part of GNU Radio
 * 
 * GNU Radio is free software; you can redistribute it and/or modify
 * it under the terms of the GNU General Public License as published by
 * the Free Software Foundation; either version 3, or (at your option)
 * any later version.
 * 
 * GNU Radio is distributed in the hope that it will be useful,
 * but WITHOUT ANY WARRANTY; without even the implied warranty of
 * MERCHANTABILITY or FITNESS FOR A PARTICULAR PURPOSE.  See the
 * GNU General Public License for more details.
 * 
 * You should have received a copy of the GNU General Public License
 * along with GNU Radio; see the file COPYING.  If not, write to
 * the Free Software Foundation, Inc., 51 Franklin Street,
 * Boston, MA 02110-1301, USA.
 */

#ifndef INCLUDED_DIGITAL_PACKET_HEADER_DEFAULT_H
#define INCLUDED_DIGITAL_PACKET_HEADER_DEFAULT_H

#include <gr_tags.h>
#include <digital/api.h>
#include <boost/enable_shared_from_this.hpp>

namespace gr {
  namespace digital {

    /*!
     * \brief Default header formatter for digital packet transmission.
     * \ingroup packet_operators_blk
     *
     * \details
     * For bursty/packetized digital transmission, packets are usually prepended
     * with a packet header, containing the number of bytes etc.
     * This class is not a block, but a tool to create these packet header.
     *
     * This is a default packet header (see header_formatter()) for a description
     * on the header format). To create other header, derive packet header creator
     * classes from this function.
     *
     * gr::digital::packet_headergenerator_bb uses header generators derived from
     * this class to create packet headers from data streams.
     */
    class DIGITAL_API packet_header_default : public boost::enable_shared_from_this<gr::digital::packet_header_default>
    {
     public:
      typedef boost::shared_ptr<packet_header_default> sptr;

      packet_header_default(
		      long header_len,
		      const std::string &len_tag_key="packet_len",
		      const std::string &num_tag_key="packet_num",
		      int bits_per_byte=1);
      ~packet_header_default();

      sptr base() { return shared_from_this(); };
      sptr formatter() { return shared_from_this(); };

      void set_header_num(unsigned header_num) { d_header_number = header_num; };
      long header_len() { return d_header_len; };
      pmt::pmt_t len_tag_key() { return d_len_tag_key; };

      /*!
       * \brief Encodes the header information in the given tags into bits and places them into \p out
       *
       * Uses the following header format:
       * Bits 0-11: The packet length (what was stored in the tag with key \p len_tag_key)
       * Bits 12-27: The header number (counts up everytime this function is called)
       * Bit 28: Even parity bit
       * All other bits: Are set to zero
       *
       * If the header length is smaller than 29, bits are simply left out. For this
       * reason, they always start with the LSB.
       */
      virtual bool header_formatter(
	  long packet_len,
	  unsigned char *out,
	  const std::vector<gr_tag_t> &tags=std::vector<gr_tag_t>()
      );

      /*!
       * \brief Inverse function to header_formatter().
       *
<<<<<<< HEAD
       * Reads the bit stream in \p header and writes a corresponding tag into \p tags.
=======
       * Reads the bit stream in and writes a corresponding tag into \p tags.
>>>>>>> 21437ff4
       *
       */
      virtual bool header_parser(
	const unsigned char *header,
	std::vector<gr_tag_t> &tags);

      static sptr make(
	      long header_len,
	      const std::string &len_tag_key="packet_len",
	      const std::string &num_tag_key="packet_num",
	      int bits_per_byte=1);

    protected:
      long d_header_len;
      pmt::pmt_t d_len_tag_key;
      pmt::pmt_t d_num_tag_key;
      int d_bits_per_byte;
      unsigned d_header_number;
      unsigned d_mask;
    };

  } // namespace digital
} // namespace gr

#endif /* INCLUDED_DIGITAL_PACKET_HEADER_DEFAULT_H */
<|MERGE_RESOLUTION|>--- conflicted
+++ resolved
@@ -85,12 +85,7 @@
       /*!
        * \brief Inverse function to header_formatter().
        *
-<<<<<<< HEAD
        * Reads the bit stream in \p header and writes a corresponding tag into \p tags.
-=======
-       * Reads the bit stream in and writes a corresponding tag into \p tags.
->>>>>>> 21437ff4
-       *
        */
       virtual bool header_parser(
 	const unsigned char *header,
