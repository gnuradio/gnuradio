--- conflicted
+++ resolved
@@ -149,19 +149,7 @@
     __doc__ += shared_mod_args
 
     def __init__(self, mod_code=_def_mod_code, *args, **kwargs):
-<<<<<<< HEAD
-        """
-	Hierarchical block for RRC-filtered DQPSK modulation.
-
-	The input is a byte stream (unsigned char) and the
-	output is the complex modulated signal at baseband.
-
-        See generic_mod block for list of parameters.
-	"""
         super(dqpsk_mod, self).__init__(mod_code,
-=======
-        super(dqpsk_mod, self).__init__(mod_code, differential=True,
->>>>>>> fc4d3706
                                         *args, **kwargs)
 
 # /////////////////////////////////////////////////////////////////////////////
@@ -183,20 +171,7 @@
     __doc__ += shared_demod_args
 
     def __init__(self, mod_code=_def_mod_code, *args, **kwargs):
-<<<<<<< HEAD
-
-        """
-	Hierarchical block for RRC-filtered DQPSK modulation.
-
-	The input is a byte stream (unsigned char) and the
-	output is the complex modulated signal at baseband.
-
-        See generic_demod block for list of parameters.
-        """
         super(dqpsk_demod, self).__init__(mod_code,
-=======
-        super(dqpsk_demod, self).__init__(mod_code, differential=True,
->>>>>>> fc4d3706
                                           *args, **kwargs)
 
 #
@@ -207,4 +182,4 @@
 modulation_utils.add_type_1_constellation('qpsk', qpsk_constellation)
 modulation_utils.add_type_1_mod('dqpsk', dqpsk_mod)
 modulation_utils.add_type_1_demod('dqpsk', dqpsk_demod)
-modulation_utils.add_type_1_constellation('dqpsk', dqpsk_constellation)
+modulation_utils.add_type_1_constellation('dqpsk', dqpsk_constellation)