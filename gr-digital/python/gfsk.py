#
# GFSK modulation and demodulation.  
#
#
# Copyright 2005-2007,2012 Free Software Foundation, Inc.
# 
# This file is part of GNU Radio
# 
# GNU Radio is free software; you can redistribute it and/or modify
# it under the terms of the GNU General Public License as published by
# the Free Software Foundation; either version 3, or (at your option)
# any later version.
# 
# GNU Radio is distributed in the hope that it will be useful,
# but WITHOUT ANY WARRANTY; without even the implied warranty of
# MERCHANTABILITY or FITNESS FOR A PARTICULAR PURPOSE.  See the
# GNU General Public License for more details.
# 
# You should have received a copy of the GNU General Public License
# along with GNU Radio; see the file COPYING.  If not, write to
# the Free Software Foundation, Inc., 51 Franklin Street,
# Boston, MA 02110-1301, USA.
# 

# See gnuradio-examples/python/digital for examples

from gnuradio import gr
from gnuradio import analog
<<<<<<< HEAD
from gnuradio import blocksx
=======
from gnuradio import blocks
>>>>>>> 908a3e25
import modulation_utils
import digital_swig as digital
from math import pi
import numpy
from pprint import pprint
import inspect

try:
    from gnuradio import filter
except ImportError:
    import filter_swig as filter

# default values (used in __init__ and add_options)
_def_samples_per_symbol = 2
_def_sensitivity = 1
_def_bt = 0.35
_def_verbose = False
_def_log = False

_def_gain_mu = None
_def_mu = 0.5
_def_freq_error = 0.0
_def_omega_relative_limit = 0.005


# FIXME: Figure out how to make GFSK work with pfb_arb_resampler_fff for both
# transmit and receive so we don't require integer samples per symbol.


# /////////////////////////////////////////////////////////////////////////////
#                              GFSK modulator
# /////////////////////////////////////////////////////////////////////////////

class gfsk_mod(gr.hier_block2):

    def __init__(self,
                 samples_per_symbol=_def_samples_per_symbol,
                 sensitivity=_def_sensitivity,
                 bt=_def_bt,
                 verbose=_def_verbose,
                 log=_def_log):
        """
	Hierarchical block for Gaussian Frequency Shift Key (GFSK)
	modulation.

	The input is a byte stream (unsigned char) and the
	output is the complex modulated signal at baseband.

        Args:
            samples_per_symbol: samples per baud >= 2 (integer)
            bt: Gaussian filter bandwidth * symbol time (float)
            verbose: Print information about modulator? (bool)
            debug: Print modualtion data to files? (bool)
	"""

	gr.hier_block2.__init__(self, "gfsk_mod",
				gr.io_signature(1, 1, gr.sizeof_char),       # Input signature
				gr.io_signature(1, 1, gr.sizeof_gr_complex)) # Output signature

        samples_per_symbol = int(samples_per_symbol)
        self._samples_per_symbol = samples_per_symbol
        self._bt = bt
        self._differential = False

        if not isinstance(samples_per_symbol, int) or samples_per_symbol < 2:
            raise TypeError, ("samples_per_symbol must be an integer >= 2, is %r" % (samples_per_symbol,))

	ntaps = 4 * samples_per_symbol			# up to 3 bits in filter at once
	#sensitivity = (pi / 2) / samples_per_symbol	# phase change per bit = pi / 2

	# Turn it into NRZ data.
	#self.nrz = digital.bytes_to_syms()
        self.unpack = gr.packed_to_unpacked_bb(1, gr.GR_MSB_FIRST)
        self.nrz = digital.chunks_to_symbols_bf([-1, 1])

	# Form Gaussian filter
        # Generate Gaussian response (Needs to be convolved with window below).
	self.gaussian_taps = filter.firdes.gaussian(
		1.0,		       # gain
		samples_per_symbol,    # symbol_rate
		bt,		       # bandwidth * symbol time
		ntaps	               # number of taps
		)

	self.sqwave = (1,) * samples_per_symbol       # rectangular window
	self.taps = numpy.convolve(numpy.array(self.gaussian_taps),numpy.array(self.sqwave))
	self.gaussian_filter = filter.interp_fir_filter_fff(samples_per_symbol, self.taps)

	# FM modulation
	self.fmmod = frequency.frequency_modulator_fc(sensitivity)

	# small amount of output attenuation to prevent clipping USRP sink
	self.amp = blocks.multiply_const_cc(0.999)
		
        if verbose:
            self._print_verbage()
         
        if log:
            self._setup_logging()

	# Connect & Initialize base class
	self.connect(self, self.unpack, self.nrz, self.gaussian_filter, self.fmmod, self.amp, self)

    def samples_per_symbol(self):
        return self._samples_per_symbol

    def bits_per_symbol(self=None):     # staticmethod that's also callable on an instance
        return 1
    bits_per_symbol = staticmethod(bits_per_symbol)      # make it a static method.


    def _print_verbage(self):
        print "bits per symbol = %d" % self.bits_per_symbol()
        print "Gaussian filter bt = %.2f" % self._bt


    def _setup_logging(self):
        print "Modulation logging turned on."
        self.connect(self.nrz,
                     gr.file_sink(gr.sizeof_float, "nrz.dat"))
        self.connect(self.gaussian_filter,
                     gr.file_sink(gr.sizeof_float, "gaussian_filter.dat"))
        self.connect(self.fmmod,
                     gr.file_sink(gr.sizeof_gr_complex, "fmmod.dat"))


    def add_options(parser):
        """
        Adds GFSK modulation-specific options to the standard parser
        """
        parser.add_option("", "--bt", type="float", default=_def_bt,
                          help="set bandwidth-time product [default=%default] (GFSK)")
    add_options=staticmethod(add_options)


    def extract_kwargs_from_options(options):
        """
        Given command line options, create dictionary suitable for passing to __init__
        """
        return modulation_utils.extract_kwargs_from_options(gfsk_mod.__init__,
                                                            ('self',), options)
    extract_kwargs_from_options=staticmethod(extract_kwargs_from_options)



# /////////////////////////////////////////////////////////////////////////////
#                            GFSK demodulator
# /////////////////////////////////////////////////////////////////////////////

class gfsk_demod(gr.hier_block2):

    def __init__(self,
                 samples_per_symbol=_def_samples_per_symbol,
                 sensitivity=_def_sensitivity,
                 gain_mu=_def_gain_mu,
                 mu=_def_mu,
                 omega_relative_limit=_def_omega_relative_limit,
                 freq_error=_def_freq_error,
                 verbose=_def_verbose,
                 log=_def_log):
        """
	Hierarchical block for Gaussian Minimum Shift Key (GFSK)
	demodulation.

	The input is the complex modulated signal at baseband.
	The output is a stream of bits packed 1 bit per byte (the LSB)

        Args:
            samples_per_symbol: samples per baud (integer)
            verbose: Print information about modulator? (bool)
            log: Print modualtion data to files? (bool)

        Clock recovery parameters.  These all have reasonble defaults.
        
        Args:
            gain_mu: controls rate of mu adjustment (float)
            mu: fractional delay [0.0, 1.0] (float)
            omega_relative_limit: sets max variation in omega (float, typically 0.000200 (200 ppm))
            freq_error: bit rate error as a fraction
            float: 
	"""

	gr.hier_block2.__init__(self, "gfsk_demod",
				gr.io_signature(1, 1, gr.sizeof_gr_complex), # Input signature
				gr.io_signature(1, 1, gr.sizeof_char))       # Output signature

        self._samples_per_symbol = samples_per_symbol
        self._gain_mu = gain_mu
        self._mu = mu
        self._omega_relative_limit = omega_relative_limit
        self._freq_error = freq_error
        self._differential = False
        
        if samples_per_symbol < 2:
            raise TypeError, "samples_per_symbol >= 2, is %f" % samples_per_symbol

        self._omega = samples_per_symbol*(1+self._freq_error)

        if not self._gain_mu:
            self._gain_mu = 0.175
            
	self._gain_omega = .25 * self._gain_mu * self._gain_mu        # critically damped

	# Demodulate FM
	#sensitivity = (pi / 2) / samples_per_symbol
	self.fmdemod = analog.quadrature_demod_cf(1.0 / sensitivity)

	# the clock recovery block tracks the symbol clock and resamples as needed.
	# the output of the block is a stream of soft symbols (float)
	self.clock_recovery = digital.clock_recovery_mm_ff(self._omega, self._gain_omega,
                                                           self._mu, self._gain_mu,
                                                           self._omega_relative_limit)

        # slice the floats at 0, outputting 1 bit (the LSB of the output byte) per sample
        self.slicer = digital.binary_slicer_fb()

        if verbose:
            self._print_verbage()
         
        if log:
            self._setup_logging()

	# Connect & Initialize base class
	self.connect(self, self.fmdemod, self.clock_recovery, self.slicer, self)

    def samples_per_symbol(self):
        return self._samples_per_symbol

    def bits_per_symbol(self=None):   # staticmethod that's also callable on an instance
        return 1
    bits_per_symbol = staticmethod(bits_per_symbol)      # make it a static method.


    def _print_verbage(self):
        print "bits per symbol = %d" % self.bits_per_symbol()
        print "M&M clock recovery omega = %f" % self._omega
        print "M&M clock recovery gain mu = %f" % self._gain_mu
        print "M&M clock recovery mu = %f" % self._mu
        print "M&M clock recovery omega rel. limit = %f" % self._omega_relative_limit
        print "frequency error = %f" % self._freq_error


    def _setup_logging(self):
        print "Demodulation logging turned on."
        self.connect(self.fmdemod,
                    gr.file_sink(gr.sizeof_float, "fmdemod.dat"))
        self.connect(self.clock_recovery,
                    gr.file_sink(gr.sizeof_float, "clock_recovery.dat"))
        self.connect(self.slicer,
                    gr.file_sink(gr.sizeof_char, "slicer.dat"))

    def add_options(parser):
        """
        Adds GFSK demodulation-specific options to the standard parser
        """
        parser.add_option("", "--gain-mu", type="float", default=_def_gain_mu,
                          help="M&M clock recovery gain mu [default=%default] (GFSK/PSK)")
        parser.add_option("", "--mu", type="float", default=_def_mu,
                          help="M&M clock recovery mu [default=%default] (GFSK/PSK)")
        parser.add_option("", "--omega-relative-limit", type="float", default=_def_omega_relative_limit,
                          help="M&M clock recovery omega relative limit [default=%default] (GFSK/PSK)")
        parser.add_option("", "--freq-error", type="float", default=_def_freq_error,
                          help="M&M clock recovery frequency error [default=%default] (GFSK)")
    add_options=staticmethod(add_options)

    def extract_kwargs_from_options(options):
        """
        Given command line options, create dictionary suitable for passing to __init__
        """
        return modulation_utils.extract_kwargs_from_options(gfsk_demod.__init__,
                                                            ('self',), options)
    extract_kwargs_from_options=staticmethod(extract_kwargs_from_options)


#
# Add these to the mod/demod registry
#
modulation_utils.add_type_1_mod('gfsk', gfsk_mod)
modulation_utils.add_type_1_demod('gfsk', gfsk_demod)<|MERGE_RESOLUTION|>--- conflicted
+++ resolved
@@ -26,11 +26,7 @@
 
 from gnuradio import gr
 from gnuradio import analog
-<<<<<<< HEAD
-from gnuradio import blocksx
-=======
 from gnuradio import blocks
->>>>>>> 908a3e25
 import modulation_utils
 import digital_swig as digital
 from math import pi
