#!/usr/bin/env python
<<<<<<< HEAD
# Copyright 2012, 2018 Free Software Foundation, Inc.
=======
# Copyright 2012-2014 Free Software Foundation, Inc.
>>>>>>> 5ad935c3
#
# This file is part of GNU Radio
#
# GNU Radio is free software; you can redistribute it and/or modify
# it under the terms of the GNU General Public License as published by
# the Free Software Foundation; either version 3, or (at your option)
# any later version.
#
# GNU Radio is distributed in the hope that it will be useful,
# but WITHOUT ANY WARRANTY; without even the implied warranty of
# MERCHANTABILITY or FITNESS FOR A PARTICULAR PURPOSE.  See the
# GNU General Public License for more details.
#
# You should have received a copy of the GNU General Public License
# along with GNU Radio; see the file COPYING.  If not, write to
# the Free Software Foundation, Inc., 51 Franklin Street,
# Boston, MA 02110-1301, USA.
#
<<<<<<< HEAD
=======

>>>>>>> 5ad935c3

from gnuradio import gr, gr_unittest, digital, blocks
import pmt

class qa_digital_carrier_allocator_cvc (gr_unittest.TestCase):

    def setUp (self):
        self.tb = gr.top_block ()
        self.tsb_key = "ts_last"

    def tearDown (self):
        self.tb = None

    def test_001_t (self):
        """
        pretty simple (the carrier allocation here is not a practical OFDM configuration!)
        """
        fft_len = 6
        tx_symbols = (1, 2, 3)
        #             ^ this gets mapped to the DC carrier because occupied_carriers[0][0] == 0
        pilot_symbols = ((1j,),)
        occupied_carriers = ((0, 1, 2),)
        pilot_carriers = ((3,),)
        sync_word = (list(range(fft_len)),)
        expected_result = tuple(sync_word[0] + [1j, 0, 0, 1, 2, 3])
        #                                                 ^ DC carrier
        src = blocks.vector_source_c(tx_symbols, False, 1)
        alloc = digital.ofdm_carrier_allocator_cvc(fft_len,
                       occupied_carriers,
                       pilot_carriers,
                       pilot_symbols, sync_word,
                       self.tsb_key)
        sink = blocks.tsb_vector_sink_c(vlen=fft_len, tsb_key=self.tsb_key)
        self.tb.connect(
                src,
                blocks.stream_to_tagged_stream(gr.sizeof_gr_complex, 1, len(tx_symbols), self.tsb_key),
                alloc,
                sink
        )
        self.tb.run()
        self.assertEqual(sink.data()[0], expected_result)

    def test_001_t2 (self):
        """
        pretty simple (same as before, but odd fft len)
        """
        fft_len = 5
        tx_symbols = (1, 2, 3)
        #             ^ this gets mapped to the DC carrier because occupied_carriers[0][0] == 0
        occupied_carriers = ((0, 1, 2),)
        pilot_carriers = ((-2,),)
        pilot_symbols = ((1j,),)
        expected_result = (1j, 0, 1, 2, 3)
        #                         ^ DC carrier
        src = blocks.vector_source_c(tx_symbols, False, 1)
        alloc = digital.ofdm_carrier_allocator_cvc(
                fft_len,
                occupied_carriers,
                pilot_carriers,
                pilot_symbols, (),
                self.tsb_key
        )
        sink = blocks.tsb_vector_sink_c(vlen=fft_len, tsb_key=self.tsb_key)
        self.tb.connect(src, blocks.stream_to_tagged_stream(gr.sizeof_gr_complex, 1, len(tx_symbols), self.tsb_key), alloc, sink)
        self.tb.run ()
        self.assertEqual(sink.data()[0], expected_result)

    def test_002_t (self):
        """
        same, but using negative carrier indices
        """
        fft_len = 6
        tx_symbols = (1, 2, 3)
        pilot_symbols = ((1j,),)
        occupied_carriers = ((-1, 1, 2),)
        pilot_carriers = ((3,),)
        expected_result = (1j, 0, 1, 0, 2, 3)
        src = blocks.vector_source_c(tx_symbols, False, 1)
        alloc = digital.ofdm_carrier_allocator_cvc(fft_len,
                       occupied_carriers,
                       pilot_carriers,
                       pilot_symbols, (),
                       self.tsb_key)
        sink = blocks.tsb_vector_sink_c(fft_len)
        self.tb.connect(
                src,
                blocks.stream_to_tagged_stream(gr.sizeof_gr_complex, 1, len(tx_symbols), self.tsb_key),
                alloc,
                sink
        )
        self.tb.run ()
        self.assertEqual(sink.data()[0], expected_result)

    def test_002_t (self):
        """
        once again, but this time add a sync word
        """
        fft_len = 6
        sync_word = (0,) * fft_len
        tx_symbols = (1, 2, 3, 4, 5, 6)
        pilot_symbols = ((1j,),)
        occupied_carriers = ((-1, 1, 2),)
        pilot_carriers = ((3,),)
        expected_result = sync_word + (1j, 0, 1, 0, 2, 3) + (1j, 0, 4, 0, 5, 6)
        special_tag1 = gr.tag_t()
        special_tag1.offset = 0
        special_tag1.key = pmt.string_to_symbol("spam")
        special_tag1.value = pmt.to_pmt(23)
        special_tag2 = gr.tag_t()
        special_tag2.offset = 4
        special_tag2.key = pmt.string_to_symbol("eggs")
        special_tag2.value = pmt.to_pmt(42)
        src = blocks.vector_source_c(
            tx_symbols, False, 1,
            (special_tag1, special_tag2)
        )
        alloc = digital.ofdm_carrier_allocator_cvc(
            fft_len,
            occupied_carriers,
            pilot_carriers,
            pilot_symbols,
            sync_words=(sync_word,),
            len_tag_key=self.tsb_key
        )
        sink = blocks.tsb_vector_sink_c(fft_len)
        self.tb.connect(src, blocks.stream_to_tagged_stream(gr.sizeof_gr_complex, 1, len(tx_symbols), self.tsb_key), alloc, sink)
        self.tb.run ()
        self.assertEqual(sink.data()[0], expected_result)
        tags = [gr.tag_to_python(x) for x in sink.tags()]
        tags = sorted([(x.offset, x.key, x.value) for x in tags])
        tags_expected = [
                (0, 'spam', 23),
                (2, 'eggs', 42),
        ]
        self.assertEqual(tags, tags_expected)

    def test_003_t (self):
        """
        more advanced:
        - 6 symbols per carrier
        - 2 pilots per carrier
        - have enough data for nearly 3 OFDM symbols
        - send that twice
        - add some random tags
        - don't shift
        """
        tx_symbols = list(range(1, 16)); # 15 symbols
        pilot_symbols = ((1j, 2j), (3j, 4j))
        occupied_carriers = ((1, 3, 4, 11, 12, 14), (1, 2, 4, 11, 13, 14),)
        pilot_carriers = ((2, 13), (3, 12))
        expected_result = (0, 1,  1j,  2,  3, 0, 0, 0, 0, 0, 0, 4,  5,  2j, 6,  0,
                           0, 7,  8,  3j,  9, 0, 0, 0, 0, 0, 0, 10, 4j, 11, 12, 0,
                           0, 13, 1j, 14, 15, 0, 0, 0, 0, 0, 0, 0,  0,  2j, 0,  0)
        fft_len = 16
        testtag1 = gr.tag_t()
        testtag1.offset = 0
        testtag1.key = pmt.string_to_symbol('tag1')
        testtag1.value = pmt.from_long(0)
        testtag2 = gr.tag_t()
        testtag2.offset = 7 # On the 2nd OFDM symbol
        testtag2.key = pmt.string_to_symbol('tag2')
        testtag2.value = pmt.from_long(0)
        testtag3 = gr.tag_t()
        testtag3.offset = len(tx_symbols)+1 # First OFDM symbol of packet 2
        testtag3.key = pmt.string_to_symbol('tag3')
        testtag3.value = pmt.from_long(0)
        testtag4 = gr.tag_t()
        testtag4.offset = 2*len(tx_symbols)-1 # Last OFDM symbol of packet 2
        testtag4.key = pmt.string_to_symbol('tag4')
        testtag4.value = pmt.from_long(0)
        src = blocks.vector_source_c(tx_symbols * 2, False, 1, (testtag1, testtag2, testtag3, testtag4))
        alloc = digital.ofdm_carrier_allocator_cvc(fft_len,
                       occupied_carriers,
                       pilot_carriers,
                       pilot_symbols, (),
                       self.tsb_key,
                       False)
        sink = blocks.tsb_vector_sink_c(fft_len)
        self.tb.connect(src, blocks.stream_to_tagged_stream(gr.sizeof_gr_complex, 1, len(tx_symbols), self.tsb_key), alloc, sink)
        self.tb.run ()
        self.assertEqual(sink.data()[0], expected_result)
        tags_found = {'tag1': False, 'tag2': False, 'tag3': False, 'tag4': False}
        correct_offsets = {'tag1': 0, 'tag2': 1, 'tag3': 3, 'tag4': 5}
        for tag in sink.tags():
            key = pmt.symbol_to_string(tag.key)
            if key in list(tags_found.keys()):
                tags_found[key] = True
                self.assertEqual(correct_offsets[key], tag.offset)
        self.assertTrue(all(tags_found.values()))

    def test_004_t (self):
        """
        Provoking RuntimeError exceptions providing wrong user input (earlier invisible SIGFPE).
        """
        fft_len = 6

        # Occupied carriers
        with self.assertRaises(RuntimeError) as oc:
          alloc = digital.ofdm_carrier_allocator_cvc(fft_len,
                        (),
                        ((),),
                        ((),),
                        (),
                        self.tsb_key)

        # Pilot carriers
        with self.assertRaises(RuntimeError) as pc:
          alloc = digital.ofdm_carrier_allocator_cvc(fft_len,
                        ((),),
                        (),
                        ((),),
                        (),
                        self.tsb_key)

        # Pilot carrier symbols
        with self.assertRaises(RuntimeError) as ps:
          alloc = digital.ofdm_carrier_allocator_cvc(fft_len,
                        ((),),
                        ((),),
                        (),
                        (),
                        self.tsb_key)


        self.assertEqual(str(oc.exception), "Occupied carriers must be of type vector of vector i.e. ((),).")
        self.assertEqual(str(pc.exception), "Pilot carriers must be of type vector of vector i.e. ((),).")
        self.assertEqual(str(ps.exception), "Pilot symbols must be of type vector of vector i.e. ((),).")


if __name__ == '__main__':
    gr_unittest.run(qa_digital_carrier_allocator_cvc, "qa_digital_carrier_allocator_cvc.xml")
<|MERGE_RESOLUTION|>--- conflicted
+++ resolved
@@ -1,9 +1,5 @@
 #!/usr/bin/env python
-<<<<<<< HEAD
 # Copyright 2012, 2018 Free Software Foundation, Inc.
-=======
-# Copyright 2012-2014 Free Software Foundation, Inc.
->>>>>>> 5ad935c3
 #
 # This file is part of GNU Radio
 #
@@ -22,10 +18,6 @@
 # the Free Software Foundation, Inc., 51 Franklin Street,
 # Boston, MA 02110-1301, USA.
 #
-<<<<<<< HEAD
-=======
-
->>>>>>> 5ad935c3
 
 from gnuradio import gr, gr_unittest, digital, blocks
 import pmt
