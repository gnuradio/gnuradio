--- conflicted
+++ resolved
@@ -194,13 +194,8 @@
             verbose: Print information about modulator? (bool)
             log: Print modualtion data to files? (bool)
 
-<<<<<<< HEAD
         Clock recovery parameters.  These all have reasonable defaults.
-        
-=======
-        Clock recovery parameters.  These all have reasonble defaults.
-
->>>>>>> fcd002b6
+
         Args:
             gain_mu: controls rate of mu adjustment (float)
             mu: fractional delay [0.0, 1.0] (float)
