#!/usr/bin/env python
#
# Copyright 2013 Free Software Foundation, Inc.
# 
# This file is part of GNU Radio
# 
# GNU Radio is free software; you can redistribute it and/or modify
# it under the terms of the GNU General Public License as published by
# the Free Software Foundation; either version 3, or (at your option)
# any later version.
# 
# GNU Radio is distributed in the hope that it will be useful,
# but WITHOUT ANY WARRANTY; without even the implied warranty of
# MERCHANTABILITY or FITNESS FOR A PARTICULAR PURPOSE.  See the
# GNU General Public License for more details.
# 
# You should have received a copy of the GNU General Public License
# along with GNU Radio; see the file COPYING.  If not, write to
# the Free Software Foundation, Inc., 51 Franklin Street,
# Boston, MA 02110-1301, USA.
# 

import numpy
import scipy
import random
from gnuradio import gr, gr_unittest
import blocks_swig as blocks
import digital_swig as digital
import blocks_swig as blocks
from ofdm_txrx import ofdm_tx, ofdm_rx
from utils import  tagged_streams

# Set this to true if you need to write out data
LOG_DEBUG_INFO=False

class ofdm_tx_fg (gr.top_block):
    def __init__(self, data, len_tag_key):
        gr.top_block.__init__(self, "ofdm_tx")
        tx_data, tags = tagged_streams.packets_to_vectors((data,), len_tag_key)
        src = blocks.vector_source_b(data, False, 1, tags)
        self.tx = ofdm_tx(packet_length_tag_key=len_tag_key, debug_log=LOG_DEBUG_INFO)
        self.sink = blocks.vector_sink_c()
        self.connect(src, self.tx, self.sink)

    def get_tx_samples(self):
        return self.sink.data()

class ofdm_rx_fg (gr.top_block):
    def __init__(self, samples, len_tag_key, channel=None, prepend_zeros=100):
        gr.top_block.__init__(self, "ofdm_rx")
        if prepend_zeros:
            samples = (0,) * prepend_zeros + tuple(samples)
        src = blocks.vector_source_c(tuple(samples) + (0,) * 1000)
        self.rx = ofdm_rx(frame_length_tag_key=len_tag_key, debug_log=LOG_DEBUG_INFO)
        if channel is not None:
            self.connect(src, channel, self.rx)
        else:
            self.connect(src, self.rx)
        self.sink = blocks.vector_sink_b()
        self.connect(self.rx, self.sink)

    def get_rx_bytes(self):
        return self.sink.data()

class test_ofdm_txrx (gr_unittest.TestCase):

    def setUp (self):
        self.tb = gr.top_block ()

    def tearDown (self):
        self.tb = None

<<<<<<< HEAD
    def test_001 (self):
        pass
        #len_tag_key = 'frame_len'
        #n_bytes = 100
        #test_data = [random.randint(0, 255) for x in range(n_bytes)]
        #tx_data, tags = tagged_streams.packets_to_vectors((test_data,), len_tag_key)
        #src = blocks.vector_source_b(test_data, False, 1, tags)
        #tx = ofdm_tx(frame_length_tag_key=len_tag_key)
        #rx = ofdm_rx(frame_length_tag_key=len_tag_key)
        #self.assertEqual(tx.sync_word1, rx.sync_word1)
        #self.assertEqual(tx.sync_word2, rx.sync_word2)
        #delay = blocks.delay(gr.sizeof_gr_complex, 100)
        #noise = analog.noise_source_c(analog.GR_GAUSSIAN, 0.05)
        #add = blocks.add_cc()
        #sink = blocks.vector_sink_b()
        ##self.tb.connect(src, tx, add, rx, sink)
        ##self.tb.connect(noise, (add, 1))
        #self.tb.connect(src, tx, blocks.null_sink(gr.sizeof_gr_complex))
        #self.tb.run()
=======
    def test_001_tx (self):
        """ Just make sure the Tx works in general """
        len_tag_key = 'frame_len'
        n_bytes = 52
        n_samples_expected = (numpy.ceil(1.0 * (n_bytes + 4) / 6) + 3) * 80
        test_data = [random.randint(0, 255) for x in range(n_bytes)]
        tx_data, tags = tagged_streams.packets_to_vectors((test_data,), len_tag_key)
        src = gr.vector_source_b(test_data, False, 1, tags)
        tx = ofdm_tx(packet_length_tag_key=len_tag_key)
        tx_fg = ofdm_tx_fg(test_data, len_tag_key)
        tx_fg.run()
        self.assertEqual(len(tx_fg.get_tx_samples()), n_samples_expected)

    def test_002_rx_only_noise(self):
        """ Run the RX with only noise, check it doesn't crash
        or return a burst. """
        len_tag_key = 'frame_len'
        samples = (0,) * 1000
        channel = gr.channel_model(0.1)
        rx_fg = ofdm_rx_fg(samples, len_tag_key, channel)
        rx_fg.run()
        self.assertEqual(len(rx_fg.get_rx_bytes()), 0)

    def test_003_tx1packet(self):
        """ Transmit one packet, with slight AWGN and slight frequency + timing offset.
        Check packet is received and no bit errors have occurred. """
        len_tag_key = 'frame_len'
        n_bytes = 21
        fft_len = 64
        test_data = tuple([random.randint(0, 255) for x in range(n_bytes)])
        # 1.0/fft_len is one sub-carrier, a fine freq offset stays below that
        freq_offset = 1.0 / fft_len * 0.7
        channel = gr.channel_model(0.01, freq_offset)
        # Tx
        tx_fg = ofdm_tx_fg(test_data, len_tag_key)
        tx_fg.run()
        tx_samples = tx_fg.get_tx_samples()
        # Rx
        rx_fg = ofdm_rx_fg(tx_samples, len_tag_key, channel, prepend_zeros=100)
        rx_fg.run()
        rx_data = rx_fg.get_rx_bytes()
        self.assertEqual(tx_fg.tx.sync_word1, rx_fg.rx.sync_word1)
        self.assertEqual(tuple(tx_fg.tx.sync_word2), tuple(rx_fg.rx.sync_word2))
        self.assertEqual(test_data, rx_data)
>>>>>>> 7be24afb

    def test_004_tx1packet_large_fO(self):
        """ Transmit one packet, with slight AWGN and large frequency offset.
        Check packet is received and no bit errors have occurred. """
        fft_len = 64
        len_tag_key = 'frame_len'
        n_bytes = 21
        #test_data = tuple([random.randint(0, 255) for x in range(n_bytes)])
        test_data = tuple([255 for x in range(n_bytes)])
        # 1.0/fft_len is one sub-carrier
        frequency_offset = 1.0 / fft_len * 2.5
        channel = gr.channel_model(0.00001, frequency_offset)
        # Tx
        tx_fg = ofdm_tx_fg(test_data, len_tag_key)
        tx_fg.run()
        tx_samples = tx_fg.get_tx_samples()
        # Rx
        rx_fg = ofdm_rx_fg(tx_samples, len_tag_key, channel, prepend_zeros=100)
        rx_fg.run()
        rx_data = rx_fg.get_rx_bytes()
        self.assertEqual(tx_fg.tx.sync_word1, rx_fg.rx.sync_word1)
        self.assertEqual(tuple(tx_fg.tx.sync_word2), tuple(rx_fg.rx.sync_word2))
        self.assertEqual(test_data, rx_data)

if __name__ == '__main__':
    gr_unittest.run(test_ofdm_txrx, "test_ofdm_txrx.xml")
<|MERGE_RESOLUTION|>--- conflicted
+++ resolved
@@ -26,7 +26,7 @@
 from gnuradio import gr, gr_unittest
 import blocks_swig as blocks
 import digital_swig as digital
-import blocks_swig as blocks
+import channels_swig as channels
 from ofdm_txrx import ofdm_tx, ofdm_rx
 from utils import  tagged_streams
 
@@ -70,27 +70,6 @@
     def tearDown (self):
         self.tb = None
 
-<<<<<<< HEAD
-    def test_001 (self):
-        pass
-        #len_tag_key = 'frame_len'
-        #n_bytes = 100
-        #test_data = [random.randint(0, 255) for x in range(n_bytes)]
-        #tx_data, tags = tagged_streams.packets_to_vectors((test_data,), len_tag_key)
-        #src = blocks.vector_source_b(test_data, False, 1, tags)
-        #tx = ofdm_tx(frame_length_tag_key=len_tag_key)
-        #rx = ofdm_rx(frame_length_tag_key=len_tag_key)
-        #self.assertEqual(tx.sync_word1, rx.sync_word1)
-        #self.assertEqual(tx.sync_word2, rx.sync_word2)
-        #delay = blocks.delay(gr.sizeof_gr_complex, 100)
-        #noise = analog.noise_source_c(analog.GR_GAUSSIAN, 0.05)
-        #add = blocks.add_cc()
-        #sink = blocks.vector_sink_b()
-        ##self.tb.connect(src, tx, add, rx, sink)
-        ##self.tb.connect(noise, (add, 1))
-        #self.tb.connect(src, tx, blocks.null_sink(gr.sizeof_gr_complex))
-        #self.tb.run()
-=======
     def test_001_tx (self):
         """ Just make sure the Tx works in general """
         len_tag_key = 'frame_len'
@@ -98,7 +77,7 @@
         n_samples_expected = (numpy.ceil(1.0 * (n_bytes + 4) / 6) + 3) * 80
         test_data = [random.randint(0, 255) for x in range(n_bytes)]
         tx_data, tags = tagged_streams.packets_to_vectors((test_data,), len_tag_key)
-        src = gr.vector_source_b(test_data, False, 1, tags)
+        src = blocks.vector_source_b(test_data, False, 1, tags)
         tx = ofdm_tx(packet_length_tag_key=len_tag_key)
         tx_fg = ofdm_tx_fg(test_data, len_tag_key)
         tx_fg.run()
@@ -109,7 +88,7 @@
         or return a burst. """
         len_tag_key = 'frame_len'
         samples = (0,) * 1000
-        channel = gr.channel_model(0.1)
+        channel = channels.channel_model(0.1)
         rx_fg = ofdm_rx_fg(samples, len_tag_key, channel)
         rx_fg.run()
         self.assertEqual(len(rx_fg.get_rx_bytes()), 0)
@@ -123,7 +102,8 @@
         test_data = tuple([random.randint(0, 255) for x in range(n_bytes)])
         # 1.0/fft_len is one sub-carrier, a fine freq offset stays below that
         freq_offset = 1.0 / fft_len * 0.7
-        channel = gr.channel_model(0.01, freq_offset)
+        #channel = channels.channel_model(0.01, freq_offset)
+        channel = None
         # Tx
         tx_fg = ofdm_tx_fg(test_data, len_tag_key)
         tx_fg.run()
@@ -132,10 +112,9 @@
         rx_fg = ofdm_rx_fg(tx_samples, len_tag_key, channel, prepend_zeros=100)
         rx_fg.run()
         rx_data = rx_fg.get_rx_bytes()
-        self.assertEqual(tx_fg.tx.sync_word1, rx_fg.rx.sync_word1)
+        self.assertEqual(tuple(tx_fg.tx.sync_word1), tuple(rx_fg.rx.sync_word1))
         self.assertEqual(tuple(tx_fg.tx.sync_word2), tuple(rx_fg.rx.sync_word2))
         self.assertEqual(test_data, rx_data)
->>>>>>> 7be24afb
 
     def test_004_tx1packet_large_fO(self):
         """ Transmit one packet, with slight AWGN and large frequency offset.
@@ -143,11 +122,11 @@
         fft_len = 64
         len_tag_key = 'frame_len'
         n_bytes = 21
-        #test_data = tuple([random.randint(0, 255) for x in range(n_bytes)])
-        test_data = tuple([255 for x in range(n_bytes)])
+        test_data = tuple([random.randint(0, 255) for x in range(n_bytes)])
+        #test_data = tuple([255 for x in range(n_bytes)])
         # 1.0/fft_len is one sub-carrier
         frequency_offset = 1.0 / fft_len * 2.5
-        channel = gr.channel_model(0.00001, frequency_offset)
+        channel = channels.channel_model(0.00001, frequency_offset)
         # Tx
         tx_fg = ofdm_tx_fg(test_data, len_tag_key)
         tx_fg.run()
@@ -156,8 +135,6 @@
         rx_fg = ofdm_rx_fg(tx_samples, len_tag_key, channel, prepend_zeros=100)
         rx_fg.run()
         rx_data = rx_fg.get_rx_bytes()
-        self.assertEqual(tx_fg.tx.sync_word1, rx_fg.rx.sync_word1)
-        self.assertEqual(tuple(tx_fg.tx.sync_word2), tuple(rx_fg.rx.sync_word2))
         self.assertEqual(test_data, rx_data)
 
 if __name__ == '__main__':
