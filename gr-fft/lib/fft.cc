--- conflicted
+++ resolved
@@ -83,24 +83,13 @@
       return s_planning_mutex;
     }
 
-<<<<<<< HEAD
-    char wisdom_path_buffer[256];
-    static const char *
-=======
     static string
->>>>>>> 08088a54
     wisdom_filename()
     {
       static fs::path path;
       path = fs::path(gr::appdata_path()) / ".gr_fftw_wisdom";
-<<<<<<< HEAD
-      // return path.string().c_str(); // DANGEROUS !!  return invalid pointer in Windows XP,7
-      strcpy(wisdom_path_buffer,path.string().c_str());
-      return wisdom_path_buffer;
-=======
       // return path.string().c_str(); // DANGEROUS!! return invalid pointer in Windows XP/7...
       return path.string();
->>>>>>> 08088a54
     }
 
     static void
